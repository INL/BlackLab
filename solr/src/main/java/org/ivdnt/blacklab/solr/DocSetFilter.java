--- conflicted
+++ resolved
@@ -53,10 +53,7 @@
     @Override
     public Weight createWeight(IndexSearcher searcher, ScoreMode scoreMode, float boost) {
         return new Weight(this) {
-<<<<<<< HEAD
-=======
 
->>>>>>> 88c3bdac
             @Override
             public Explanation explain(LeafReaderContext context, int doc) {
                 return null;
@@ -159,13 +156,8 @@
     }
 
     @Override
-<<<<<<< HEAD
-    public void visit(QueryVisitor visitor) {
+    public void visit(QueryVisitor queryVisitor) {
         visitor.visitLeaf(this);
-=======
-    public void visit(QueryVisitor queryVisitor) {
-
->>>>>>> 88c3bdac
     }
 
     @Override
