/*******************************************************************************
 * Copyright (c) 2010, 2012 Institute for Dutch Lexicology
 *
 * Licensed under the Apache License, Version 2.0 (the "License");
 * you may not use this file except in compliance with the License.
 * You may obtain a copy of the License at
 *
 *     http://www.apache.org/licenses/LICENSE-2.0
 *
 * Unless required by applicable law or agreed to in writing, software
 * distributed under the License is distributed on an "AS IS" BASIS,
 * WITHOUT WARRANTIES OR CONDITIONS OF ANY KIND, either express or implied.
 * See the License for the specific language governing permissions and
 * limitations under the License.
 *******************************************************************************/
package nl.inl.blacklab.resultproperty;

import java.io.IOException;
import java.nio.charset.StandardCharsets;
import java.util.ArrayList;
import java.util.List;
import java.util.Map;
import java.util.Map.Entry;
import java.util.TreeMap;

import org.apache.commons.lang3.StringUtils;
import org.apache.commons.lang3.tuple.Pair;
import org.apache.lucene.analysis.Analyzer;
import org.apache.lucene.index.LeafReader;
import org.apache.lucene.index.LeafReaderContext;
import org.apache.lucene.index.NumericDocValues;
import org.apache.lucene.index.SortedDocValues;
import org.apache.lucene.index.SortedSetDocValues;
import org.apache.lucene.index.Term;
import org.apache.lucene.queryparser.classic.ParseException;
import org.apache.lucene.search.Query;
import org.apache.lucene.search.TermQuery;
import org.apache.lucene.util.BytesRef;

import nl.inl.blacklab.exceptions.BlackLabRuntimeException;
import nl.inl.blacklab.search.BlackLabIndex;
import nl.inl.blacklab.search.BlackLabIndexImpl;
import nl.inl.blacklab.search.indexmetadata.FieldType;
import nl.inl.blacklab.search.indexmetadata.MetadataField;
import nl.inl.blacklab.search.results.DocResult;
import nl.inl.util.LuceneUtil;
import nl.inl.util.StringUtil;

/**
 * For grouping DocResult objects by the value of a stored field in the Lucene
 * documents. The field name is given when instantiating this class, and might
 * be "author", "year", and such.
 *
 * This class is thread-safe.
 * (using synchronization on DocValues instance; DocValues are stored for each LeafReader,
 *  and each of those should only be used from one thread at a time)
 */
public class DocPropertyStoredField extends DocProperty {
    //private static final Logger logger = LogManager.getLogger(DocPropertyStoredField.class);

    /** Lucene field name */
    private String fieldName;

    /** Display name for the field */
    private String friendlyName;

    /** The DocValues per segment (keyed by docBase), or null if we don't have docValues. New indexes all have SortedSetDocValues, but some very old indexes may still contain regular SortedDocValues! */
    private Map<Integer, Pair<SortedDocValues, SortedSetDocValues>> docValues = null;
    /** Null unless the field is numeric. */
    private Map<Integer, NumericDocValues> numericDocValues = null;

    /** Our index */
    private BlackLabIndex index;

    public DocPropertyStoredField(DocPropertyStoredField prop, boolean invert) {
        super(prop, invert);
        this.index = prop.index;
        this.fieldName = prop.fieldName;
        this.friendlyName = prop.friendlyName;
    }

    public DocPropertyStoredField(BlackLabIndex index, String fieldName) {
        this(index, fieldName, fieldName);
    }

    public DocPropertyStoredField(BlackLabIndex index, String fieldName, String friendlyName) {
        this.index = index;
        this.fieldName = fieldName;
        this.friendlyName = friendlyName;

        try {
            if (index.reader() != null) { // skip for MockIndex (testing)
                if (index.metadataField(fieldName).type().equals(FieldType.NUMERIC)) {
                    numericDocValues = new TreeMap<>();
                    for (LeafReaderContext rc : index.reader().leaves()) {
                        LeafReader r = rc.reader();
                        // NOTE: can be null! This is valid and indicates the documents in this segment does not contain any values for this field.
                        NumericDocValues values = r.getNumericDocValues(fieldName);
                        numericDocValues.put(rc.docBase, values);
                    }
                } else { // regular string doc values.
                    docValues = new TreeMap<>();
                    for (LeafReaderContext rc : index.reader().leaves()) {
                        LeafReader r = rc.reader();
                        // NOTE: can be null! This is valid and indicates the documents in this segment does not contain any values for this field.
                        SortedSetDocValues sortedSetDocValues = r.getSortedSetDocValues(fieldName);
                        SortedDocValues sortedDocValues = r.getSortedDocValues(fieldName);
                        if (sortedSetDocValues != null || sortedDocValues != null) {
                            docValues.put(rc.docBase, Pair.of(sortedDocValues, sortedSetDocValues));
                        } else {
                            docValues.put(rc.docBase, null);
                        }
                    }
                    if (docValues.isEmpty()) {
                        // We don't actually have DocValues.
                        docValues = null;
                    }
                }
            }
        } catch (IOException e) {
            BlackLabRuntimeException.wrap(e);
        }
    }

    /**
     * Get the raw values straight from lucene.
     * The returned array is in whichever order the values were originally added to the document.
     *
     * @param docId
     * @return
     */
    public String[] get(int docId) {
        if  (docValues != null) {
            // Find the fiid in the correct segment
            Entry<Integer, Pair<SortedDocValues, SortedSetDocValues>> target = null;
            for (Entry<Integer, Pair<SortedDocValues, SortedSetDocValues>> e : this.docValues.entrySet()) {
                if (e.getKey() > docId) { break; }
                target = e;
            }

            final List<String> ret = new ArrayList<>();
            if (target != null) {
                final Integer targetDocBase = target.getKey();
                final Pair<SortedDocValues, SortedSetDocValues> targetDocValues = target.getValue();
                if (targetDocValues != null) {
<<<<<<< HEAD
                	try {
	                    SortedDocValues a = targetDocValues.getLeft();
	                    SortedSetDocValues b = targetDocValues.getRight();
	                    if (a != null) { // old index, only one value
	                    	a.advanceExact(docId - targetDocBase);
	                        BytesRef val = a.binaryValue();// equals to a.get(docId - targetDocBase)?
	                        ret.add(new String(val.bytes, val.offset, val.length, StandardCharsets.UTF_8));
	                    } else { // newer index, (possibly) multiple values.
	                        b.advanceExact(docId - targetDocBase);//equals to b.setDocument(docId - targetDocBase)?
	                        for (long ord = b.nextOrd(); ord != SortedSetDocValues.NO_MORE_ORDS; ord = b.nextOrd()) {
	                            BytesRef val = b.lookupOrd(ord);
	                            ret.add(new String(val.bytes, val.offset, val.length, StandardCharsets.UTF_8));
	                        }
	                    }
                	} catch (IOException e1) {
						throw new BlackLabRuntimeException("Could not fetch document " + docId, e1);
					}
=======
                    SortedDocValues a = targetDocValues.getLeft();
                    SortedSetDocValues b = targetDocValues.getRight();
                    if (a != null) { // old index, only one value
                        synchronized (a) { // SortedDocValues is not thread-safe
                            BytesRef val = a.get(docId - targetDocBase);
                            ret.add(new String(val.bytes, val.offset, val.length, StandardCharsets.UTF_8));
                        }
                    } else { // newer index, (possibly) multiple values.
                        synchronized (b) { // SortedSetDocValues is not thread-safe
                            b.setDocument(docId - targetDocBase);
                            for (long ord = b.nextOrd(); ord != SortedSetDocValues.NO_MORE_ORDS; ord = b.nextOrd()) {
                                BytesRef val = b.lookupOrd(ord);
                                ret.add(new String(val.bytes, val.offset, val.length, StandardCharsets.UTF_8));
                            }
                        }
                    }
>>>>>>> 93146a21
                }
                // If no docvalues for this segment - no values were indexed for this field (in this segment).
                // So returning the empty array is good.
            }
            return ret.toArray(new String[ret.size()]);
        } else if (numericDocValues != null) {
            // Find the fiid in the correct segment
            Entry<Integer, NumericDocValues> target = null;
            for (Entry<Integer, NumericDocValues> e : this.numericDocValues.entrySet()) {
                if (e.getKey() > docId) { break; }
                target = e;
            }

            final List<String> ret = new ArrayList<>();
            if (target != null) {
                final Integer targetDocBase = target.getKey();
                final NumericDocValues targetDocValues = target.getValue();
                if (targetDocValues != null) {
<<<<<<< HEAD
                	try {
                		targetDocValues.advanceExact(docId - targetDocBase);
						ret.add(Long.toString(targetDocValues.longValue()));
					} catch (IOException e1) {
						throw new BlackLabRuntimeException("Could not fetch document " + docId, e1);
					}
=======
                    synchronized (targetDocValues) {
                        ret.add(Long.toString(targetDocValues.get(docId - targetDocBase)));
                    }
>>>>>>> 93146a21
                }
                // If no docvalues for this segment - no values were indexed for this field (in this segment).
                // So returning the empty array is good.
            }
            return ret.toArray(new String[ret.size()]);
        }

        // We don't have DocValues; just get the property from the document.
        try {
            return index.reader().document(docId).getValues(fieldName);
        } catch (IOException e) {
            throw new BlackLabRuntimeException("Could not fetch document " + docId, e);
        }
    }

    /**
     * Get the raw values straight from lucene.
     * The returned array is in whichever order the values were originally added to the document.
     *
     * @param doc a Lucene doc value that we can get metadata values from
     * @return metadata value(s)
     */
    public String[] get(PropertyValueDoc doc) {
        // We have the Document already, get the property from there
        if (doc.value().isLuceneDocCached()) {
            return doc.luceneDoc().getValues(fieldName);
        }
        return get(doc.id());
    }

    /** Get the values as PropertyValue. */
    @Override
    public PropertyValueString get(DocResult result) {
        String[] values = get(result.identity());
        return fromArray(values);
    }

    /** Get the first value. The empty string is returned if there are no values for this document */
    public String getFirstValue(DocResult result) {
        return getFirstValue(result.identity());
    }

    /** Get the first value. The empty string is returned if there are no values for this document */
    public String getFirstValue(PropertyValueDoc doc) {
        return getFirstValue(doc.id());
    }

    /** Get the first value. The empty string is returned if there are no values for this document */
    public String getFirstValue(int docId) {
        String[] values = get(docId);
        return values.length > 0 ? values[0] : "";
    }

    /** Convert an array of string values to a PropertyValueString. */
    public static PropertyValueString fromArray(String[] values) {
        return new PropertyValueString(StringUtils.join(values, " · "));
    }

    /**
     * Compares two docs on this property
     *
     * @param docId1 first doc
     * @param docId2 second doc
     * @return 0 if equal, negative if a < b, positive if a > b.
     */
    public int compare(int docId1, int docId2) {
        return fromArray(get(docId1)).compareTo(fromArray(get(docId2))) * (reverse ? -1 : 1);
    }

    /**
     * Compares two docs on this property
     *
     * @param a first doc
     * @param b second doc
     * @return 0 if equal, negative if a < b, positive if a > b.
     */
    @Override
    public int compare(DocResult a, DocResult b) {
        PropertyValue v1 = get(a);
        PropertyValue v2 = get(b);
        return v1.compareTo(v2) * (reverse ? -1 : 1);
    }

    @Override
    public String name() {
        return friendlyName;
    }

    public static DocPropertyStoredField deserialize(BlackLabIndex index, String info) {
        return new DocPropertyStoredField(index, PropertySerializeUtil.unescapePart(info));
    }

    @Override
    public String serialize() {
        return serializeReverse() + PropertySerializeUtil.combineParts("field", fieldName);
    }

    @Override
    public DocProperty reverse() {
        return new DocPropertyStoredField(this, true);
    }

    @Override
    public int hashCode() {
        final int prime = 31;
        int result = super.hashCode();
        result = prime * result + ((fieldName == null) ? 0 : fieldName.hashCode());
        return result;
    }

    @Override
    public boolean equals(Object obj) {
        if (this == obj)
            return true;
        if (!super.equals(obj))
            return false;
        if (getClass() != obj.getClass())
            return false;
        DocPropertyStoredField other = (DocPropertyStoredField) obj;
        if (fieldName == null) {
            if (other.fieldName != null)
                return false;
        } else if (!fieldName.equals(other.fieldName))
            return false;
        return true;
    }

    @Override
    public Query query(BlackLabIndex index, PropertyValue value) {
        MetadataField metadataField = index.metadataField(fieldName);
        if (value.toString().isEmpty())
            return null; // Cannot search for empty string (to avoid this problem, configure ans "Unknown value")
        if (!value.toString().isEmpty() && metadataField.type() == FieldType.TOKENIZED) {
            String strValue = "\"" + value.toString().replaceAll("\\\"", "\\\\\"") + "\"";
            try {
                Analyzer analyzer = BlackLabIndexImpl.analyzerInstance(metadataField.analyzerName());
                return LuceneUtil.parseLuceneQuery(strValue, analyzer, fieldName);
            } catch (ParseException e) {
                return null;
            }
        } else {
            return new TermQuery(new Term(fieldName, StringUtil.stripAccents(value.toString().toLowerCase())));
        }
        //return new TermQuery(new Term(fieldName, strValue));
    }

    @Override
    public boolean canConstructQuery(BlackLabIndex index, PropertyValue value) {
        return !value.toString().isEmpty();
    }

}<|MERGE_RESOLUTION|>--- conflicted
+++ resolved
@@ -15,28 +15,6 @@
  *******************************************************************************/
 package nl.inl.blacklab.resultproperty;
 
-import java.io.IOException;
-import java.nio.charset.StandardCharsets;
-import java.util.ArrayList;
-import java.util.List;
-import java.util.Map;
-import java.util.Map.Entry;
-import java.util.TreeMap;
-
-import org.apache.commons.lang3.StringUtils;
-import org.apache.commons.lang3.tuple.Pair;
-import org.apache.lucene.analysis.Analyzer;
-import org.apache.lucene.index.LeafReader;
-import org.apache.lucene.index.LeafReaderContext;
-import org.apache.lucene.index.NumericDocValues;
-import org.apache.lucene.index.SortedDocValues;
-import org.apache.lucene.index.SortedSetDocValues;
-import org.apache.lucene.index.Term;
-import org.apache.lucene.queryparser.classic.ParseException;
-import org.apache.lucene.search.Query;
-import org.apache.lucene.search.TermQuery;
-import org.apache.lucene.util.BytesRef;
-
 import nl.inl.blacklab.exceptions.BlackLabRuntimeException;
 import nl.inl.blacklab.search.BlackLabIndex;
 import nl.inl.blacklab.search.BlackLabIndexImpl;
@@ -45,6 +23,22 @@
 import nl.inl.blacklab.search.results.DocResult;
 import nl.inl.util.LuceneUtil;
 import nl.inl.util.StringUtil;
+import org.apache.commons.lang3.StringUtils;
+import org.apache.commons.lang3.tuple.Pair;
+import org.apache.lucene.analysis.Analyzer;
+import org.apache.lucene.index.*;
+import org.apache.lucene.queryparser.classic.ParseException;
+import org.apache.lucene.search.Query;
+import org.apache.lucene.search.TermQuery;
+import org.apache.lucene.util.BytesRef;
+
+import java.io.IOException;
+import java.nio.charset.StandardCharsets;
+import java.util.ArrayList;
+import java.util.List;
+import java.util.Map;
+import java.util.Map.Entry;
+import java.util.TreeMap;
 
 /**
  * For grouping DocResult objects by the value of a stored field in the Lucene
@@ -143,15 +137,16 @@
                 final Integer targetDocBase = target.getKey();
                 final Pair<SortedDocValues, SortedSetDocValues> targetDocValues = target.getValue();
                 if (targetDocValues != null) {
-<<<<<<< HEAD
                 	try {
 	                    SortedDocValues a = targetDocValues.getLeft();
 	                    SortedSetDocValues b = targetDocValues.getRight();
 	                    if (a != null) { // old index, only one value
+                            // FIXME: using sequential DocValues from multiple threads
 	                    	a.advanceExact(docId - targetDocBase);
 	                        BytesRef val = a.binaryValue();// equals to a.get(docId - targetDocBase)?
 	                        ret.add(new String(val.bytes, val.offset, val.length, StandardCharsets.UTF_8));
 	                    } else { // newer index, (possibly) multiple values.
+                            // FIXME: using sequential DocValues from multiple threads
 	                        b.advanceExact(docId - targetDocBase);//equals to b.setDocument(docId - targetDocBase)?
 	                        for (long ord = b.nextOrd(); ord != SortedSetDocValues.NO_MORE_ORDS; ord = b.nextOrd()) {
 	                            BytesRef val = b.lookupOrd(ord);
@@ -161,24 +156,6 @@
                 	} catch (IOException e1) {
 						throw new BlackLabRuntimeException("Could not fetch document " + docId, e1);
 					}
-=======
-                    SortedDocValues a = targetDocValues.getLeft();
-                    SortedSetDocValues b = targetDocValues.getRight();
-                    if (a != null) { // old index, only one value
-                        synchronized (a) { // SortedDocValues is not thread-safe
-                            BytesRef val = a.get(docId - targetDocBase);
-                            ret.add(new String(val.bytes, val.offset, val.length, StandardCharsets.UTF_8));
-                        }
-                    } else { // newer index, (possibly) multiple values.
-                        synchronized (b) { // SortedSetDocValues is not thread-safe
-                            b.setDocument(docId - targetDocBase);
-                            for (long ord = b.nextOrd(); ord != SortedSetDocValues.NO_MORE_ORDS; ord = b.nextOrd()) {
-                                BytesRef val = b.lookupOrd(ord);
-                                ret.add(new String(val.bytes, val.offset, val.length, StandardCharsets.UTF_8));
-                            }
-                        }
-                    }
->>>>>>> 93146a21
                 }
                 // If no docvalues for this segment - no values were indexed for this field (in this segment).
                 // So returning the empty array is good.
@@ -197,18 +174,13 @@
                 final Integer targetDocBase = target.getKey();
                 final NumericDocValues targetDocValues = target.getValue();
                 if (targetDocValues != null) {
-<<<<<<< HEAD
+                    // FIXME: using sequential DocValues from multiple threads
                 	try {
                 		targetDocValues.advanceExact(docId - targetDocBase);
 						ret.add(Long.toString(targetDocValues.longValue()));
 					} catch (IOException e1) {
 						throw new BlackLabRuntimeException("Could not fetch document " + docId, e1);
 					}
-=======
-                    synchronized (targetDocValues) {
-                        ret.add(Long.toString(targetDocValues.get(docId - targetDocBase)));
-                    }
->>>>>>> 93146a21
                 }
                 // If no docvalues for this segment - no values were indexed for this field (in this segment).
                 // So returning the empty array is good.
