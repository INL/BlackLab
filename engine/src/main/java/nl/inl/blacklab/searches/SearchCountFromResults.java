package nl.inl.blacklab.searches;

import nl.inl.blacklab.exceptions.InvalidQuery;
import nl.inl.blacklab.search.results.QueryInfo;
import nl.inl.blacklab.search.results.ResultCount;
import nl.inl.blacklab.search.results.ResultCount.CountType;
import nl.inl.blacklab.search.results.Results;

/**
 * A search operation that yields a count as its result.
 * @param <T> result type, e.g. Hit
 */
<<<<<<< HEAD
public class SearchCountFromResults<T extends Results<?, ?>> extends SearchCount {
    
=======
public class SearchCountFromResults<T extends Results<?>> extends SearchCount {

>>>>>>> 664a9eec
    private SearchResults<T> source;
    private CountType type;

    public SearchCountFromResults(QueryInfo queryInfo, SearchResults<T> source, CountType type) {
        super(queryInfo);
        this.source = source;
        this.type = type;
    }

    @Override
    public ResultCount executeInternal() throws InvalidQuery {
        ResultCount resultCount = new ResultCount(source.execute(), type);

        // Ensure that the all hits will be counted in a separate thread.
        queryInfo().index().cache().getAsync(new SearchCountTotal<>(queryInfo(), resultCount));

        return resultCount;
    }

    @Override
    public int hashCode() {
        final int prime = 31;
        int result = super.hashCode();
        result = prime * result + ((source == null) ? 0 : source.hashCode());
        result = prime * result + ((type == null) ? 0 : type.hashCode());
        return result;
    }

    @Override
    public boolean equals(Object obj) {
        if (this == obj)
            return true;
        if (!super.equals(obj))
            return false;
        if (getClass() != obj.getClass())
            return false;
        @SuppressWarnings("unchecked")
        SearchCountFromResults<T> other = (SearchCountFromResults<T>) obj;
        if (source == null) {
            if (other.source != null)
                return false;
        } else if (!source.equals(other.source))
            return false;
        if (type != other.type)
            return false;
        return true;
    }

    @Override
    public String toString() {
        return toString("count", source, type);
    }

}<|MERGE_RESOLUTION|>--- conflicted
+++ resolved
@@ -10,13 +10,8 @@
  * A search operation that yields a count as its result.
  * @param <T> result type, e.g. Hit
  */
-<<<<<<< HEAD
 public class SearchCountFromResults<T extends Results<?, ?>> extends SearchCount {
-    
-=======
-public class SearchCountFromResults<T extends Results<?>> extends SearchCount {
 
->>>>>>> 664a9eec
     private SearchResults<T> source;
     private CountType type;
 
