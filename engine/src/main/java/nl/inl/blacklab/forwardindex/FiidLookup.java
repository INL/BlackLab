package nl.inl.blacklab.forwardindex;

import java.io.IOException;
import java.util.ArrayList;
import java.util.List;
import java.util.Map;
import java.util.Map.Entry;
import java.util.TreeMap;

import org.apache.lucene.index.IndexReader;
import org.apache.lucene.index.LeafReader;
import org.apache.lucene.index.LeafReaderContext;
import org.apache.lucene.index.NumericDocValues;
import org.apache.solr.uninverting.UninvertingReader;

import nl.inl.blacklab.exceptions.BlackLabRuntimeException;
import nl.inl.blacklab.search.indexmetadata.Annotation;

/**
 * Class for looking up forward index id, using DocValues or stored fields.
 *
 * This class is thread-safe.
 * (using synchronization on DocValues instance; DocValues are stored for each LeafReader,
 *  and each of those should only be used from one thread at a time)
 */
public class FiidLookup {

    /**
     * Index reader, for getting documents (for translating from Lucene doc id to
     * fiid)
     */
    private IndexReader reader;

    /**
     * fiid field name in the Lucene index (for translating from Lucene doc id to
     * fiid)
     */
    private String fiidFieldName;

    /** The DocValues per segment (keyed by docBase) */
    private Map<Integer, NumericDocValues> cachedFiids;

    public FiidLookup(IndexReader reader, Annotation annotation) {
        this.fiidFieldName = annotation.forwardIndexIdField();
        this.reader = reader;
        cachedFiids = new TreeMap<>();
        try {
            for (LeafReaderContext rc : reader.leaves()) {
                LeafReader r = rc.reader();
                NumericDocValues numericDocValues = r.getNumericDocValues(fiidFieldName);
                if (numericDocValues == null) {
                    // Use UninvertingReader to simulate DocValues (slower)
                    Map<String, UninvertingReader.Type> fields = new TreeMap<>();
                    fields.put(fiidFieldName, UninvertingReader.Type.INTEGER_POINT);
                    @SuppressWarnings("resource")
                    LeafReader uninv = UninvertingReader.wrap(r, fields::get);
                    numericDocValues = uninv.getNumericDocValues(fiidFieldName);
                }
                if (numericDocValues != null) {
                    cachedFiids.put(rc.docBase, numericDocValues);
                }
            }
            if (cachedFiids.isEmpty()) {
                // We don't actually have DocValues.
                cachedFiids = null;
            } else {
                // See if there are actual values stored
                // [this check was introduced when we used the old FieldCache, no longer necessary?]
                int numToCheck = Math.min(AnnotationForwardIndex.NUMBER_OF_CACHE_ENTRIES_TO_CHECK, reader.maxDoc());
                if (!hasFiids(numToCheck))
                    cachedFiids = null;
            }
        } catch (IOException e) {
            BlackLabRuntimeException.wrap(e);
        }
    }

    public int get(int docId) {
        if (cachedFiids != null) {
            // Find the fiid in the correct segment
            Entry<Integer, NumericDocValues> prev = null;
            for (Entry<Integer, NumericDocValues> e : cachedFiids.entrySet()) {
                Integer docBase = e.getKey();
                if (docBase > docId) {
                    // Previous segment (the highest docBase lower than docId) is the right one
                    Integer prevDocBase = prev.getKey();
                    NumericDocValues prevDocValues = prev.getValue();
<<<<<<< HEAD
					try {
                        prevDocValues.advanceExact(docId - prevDocBase);
                        return (int)prevDocValues.longValue(); // should change to long 
					} catch (IOException e1) {
						throw BlackLabRuntimeException.wrap(e1);
					}
=======
                    synchronized (prevDocValues) {
                        return (int) prevDocValues.get(docId - prevDocBase);
                    }
>>>>>>> 93146a21
                }
                prev = e;
            }
            // Last segment is the right one
            Integer prevDocBase = prev.getKey();
            NumericDocValues prevDocValues = prev.getValue();
<<<<<<< HEAD
            try {
            	prevDocValues.advanceExact(docId - prevDocBase);
				return (int)prevDocValues.longValue();// should change to long 
			} catch (IOException e1) {
				throw BlackLabRuntimeException.wrap(e1);
			}
=======
            synchronized (prevDocValues) {
                return (int) prevDocValues.get(docId - prevDocBase);
            }
>>>>>>> 93146a21
        }

        // Not cached; find fiid by reading stored value from Document now
        try {
            return (int)Long.parseLong(reader.document(docId).get(fiidFieldName));
        } catch (IOException e) {
            throw BlackLabRuntimeException.wrap(e);
        }

    }

    public boolean hasFiids(int numToCheck) {
        // Check if the cache was retrieved OK
        boolean allZeroes = true;
        for (int i = 0; i < numToCheck; i++) {
            // (NOTE: we don't check if document wasn't deleted, but that shouldn't matter here)
            if (get(i) != 0) {
                allZeroes = false;
                break;
            }
        }
        return !allZeroes;
    }

    public static List<FiidLookup> getList(List<Annotation> annotations, IndexReader reader) {
        if (annotations == null)
            return null; // HitPoperty.needsContext() can return null
        List<FiidLookup> fiidLookups = new ArrayList<>();
        for (Annotation annotation: annotations) {
            fiidLookups.add(annotation == null ? null : new FiidLookup(reader, annotation));
        }
        return fiidLookups;
    }
}<|MERGE_RESOLUTION|>--- conflicted
+++ resolved
@@ -85,36 +85,26 @@
                     // Previous segment (the highest docBase lower than docId) is the right one
                     Integer prevDocBase = prev.getKey();
                     NumericDocValues prevDocValues = prev.getValue();
-<<<<<<< HEAD
-					try {
+					// FIXME: using sequential DocValues from multiple threads
+                    try {
                         prevDocValues.advanceExact(docId - prevDocBase);
-                        return (int)prevDocValues.longValue(); // should change to long 
+                        return (int)prevDocValues.longValue(); // should change to long
 					} catch (IOException e1) {
 						throw BlackLabRuntimeException.wrap(e1);
 					}
-=======
-                    synchronized (prevDocValues) {
-                        return (int) prevDocValues.get(docId - prevDocBase);
-                    }
->>>>>>> 93146a21
                 }
                 prev = e;
             }
             // Last segment is the right one
             Integer prevDocBase = prev.getKey();
             NumericDocValues prevDocValues = prev.getValue();
-<<<<<<< HEAD
+            // FIXME: using sequential DocValues from multiple threads
             try {
             	prevDocValues.advanceExact(docId - prevDocBase);
-				return (int)prevDocValues.longValue();// should change to long 
+				return (int)prevDocValues.longValue();// should change to long
 			} catch (IOException e1) {
 				throw BlackLabRuntimeException.wrap(e1);
 			}
-=======
-            synchronized (prevDocValues) {
-                return (int) prevDocValues.get(docId - prevDocBase);
-            }
->>>>>>> 93146a21
         }
 
         // Not cached; find fiid by reading stored value from Document now
