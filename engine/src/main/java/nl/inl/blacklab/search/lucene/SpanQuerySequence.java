package nl.inl.blacklab.search.lucene;

import java.io.IOException;
import java.util.ArrayList;
import java.util.Arrays;
import java.util.List;
import java.util.Map;
import java.util.Set;
import java.util.stream.Collectors;

import org.apache.commons.lang3.StringUtils;
import org.apache.logging.log4j.LogManager;
import org.apache.logging.log4j.Logger;
import org.apache.lucene.index.IndexReader;
import org.apache.lucene.index.LeafReaderContext;
import org.apache.lucene.index.Term;
import org.apache.lucene.index.TermStates;
import org.apache.lucene.queries.spans.BLSpanOrQuery;
import org.apache.lucene.search.IndexSearcher;
import org.apache.lucene.search.ScoreMode;
import org.apache.lucene.search.SegmentCacheable;
import org.apache.lucene.queries.spans.SpanWeight;

import nl.inl.blacklab.exceptions.BlackLabRuntimeException;
import nl.inl.blacklab.search.BlackLab;
import nl.inl.blacklab.search.BlackLabIndex;
import nl.inl.blacklab.search.BlackLabIndexAbstract;
import nl.inl.blacklab.search.fimatch.ForwardIndexAccessor;
import nl.inl.blacklab.search.fimatch.Nfa;
import nl.inl.blacklab.search.lucene.SpanQueryExpansion.Direction;
import nl.inl.blacklab.search.lucene.optimize.ClauseCombiner;
import nl.inl.util.StringUtil;

/**
 * Combines spans, keeping only combinations of hits that occur one after the
 * other. The order is significant: a hit from the first span must be followed
 * by a hit from the second.
 * <p>
 * Note that this class is different from
 * org.apache.lucene.queries.spans.SpanNearQuery: it tries to make sure it
 * generates *all* possible sequence matches. SpanNearQuery doesn't do this;
 * once a hit is used in a SpanNearQuery match, it advances to the next hit.
 * <p>
 * In the future, this class could be expanded to make the exact behaviour
 * configurable: find all matches / find longest matches / find shortest matches
 * / ...
 * <p>
 * See SpanSequenceRaw for details on the matching process.
 */
public class SpanQuerySequence extends BLSpanQueryAbstract {
    protected static final Logger logger = LogManager.getLogger(SpanQuerySequence.class);

    public static SpanGuarantees createGuarantees(List<SpanGuarantees> clauses) {
        return new SpanGuaranteesAdapter() {
            @Override
            public boolean hitsAllSameLength() {
                for (SpanGuarantees clause : clauses) {
                    if (!clause.hitsAllSameLength())
                        return false;
                }
                return true;
            }

            @Override
            public int hitsLengthMin() {
                int n = 0;
                for (SpanGuarantees clause : clauses) {
                    n += clause.hitsLengthMin();
                }
                return n;
            }

            @Override
            public int hitsLengthMax() {
                int n = 0;
                for (SpanGuarantees clause : clauses) {
                    int max = clause.hitsLengthMax();
                    if (max == Integer.MAX_VALUE)
                        return max; // infinite
                    n += max;
                }
                return n;
            }

            @Override
            public boolean hitsEndPointSorted() {
                return hitsStartPointSorted() && hitsAllSameLength();
            }

            @Override
            public boolean hitsStartPointSorted() {
                // Both SpansSequenceSimple and SpansSequenceWithGaps guarantee this
                return true;
            }

            @Override
            public boolean hitsHaveUniqueStart() {
                for (SpanGuarantees clause : clauses) {
                    if (!clause.hitsHaveUniqueStart())
                        return false;
                }
                return true;
            }

            @Override
            public boolean hitsHaveUniqueEnd() {
                for (SpanGuarantees clause : clauses) {
                    if (!clause.hitsHaveUniqueEnd())
                        return false;
                }
                return true;
            }
        };
    }

    public SpanQuerySequence(BLSpanQuery... clauses) {
        this(Arrays.asList(clauses));
    }

    public SpanQuerySequence(List<BLSpanQuery> clauscol) {
        super(clauscol);

        List<SpanGuarantees> clauseGuarantees = clauscol.stream()
                .map(BLSpanQuery::guarantees)
                .collect(Collectors.toList());
        this.guarantees = createGuarantees(clauseGuarantees);
    }

    /**
     * Flatten nested sequences in clauses array.
     * <p>
     * Flattens in-place.
     *
     * @param clauses clauses which may need flattening
     * @return true if any rewriting was done, false if not
     */
    private static boolean flattenSequence(List<BLSpanQuery> clauses) {
        boolean anyRewritten = false;
        for (int i = 0; i < clauses.size(); i++) {
            BLSpanQuery child = clauses.get(i);
            if (child instanceof SpanQuerySequence) {
                clauses.remove(i);
                clauses.addAll(i, ((SpanQuerySequence) child).getClauses());
                --i;
                anyRewritten = true;
            }
        }
        return anyRewritten;
    }

    /**
     * Try to match separate start and end tags in this sequence, and convert into a
     * position filter (e.g. containing) query.
     * <p>
     * For example: <s> []* 'bla' []* </s> ==> <s/> containing 'bla'
     *
     * @param clauses clauses in which to find matching tags
     * @return true if any rewriting was done, false if not
     */
    protected boolean matchingTagsToPosFilter(List<BLSpanQuery> clauses) {
        boolean anyRewritten = false;

        // Try to match separate start and end tags in this sequence, and convert into a
        // containing query. (<s> []* 'bla' []* </s> ==> <s/> containing 'bla')
        for (int i = 0; i < clauses.size(); i++) {
            BLSpanQuery clause = clauses.get(i);
            if (clause instanceof SpanQueryEdge) {
                anyRewritten = anyRewritten || matchingTagsWithEdge(clauses, i);
            } else if (clause instanceof SpanQueryRelations) {
                anyRewritten = anyRewritten || matchingTagsWithRelations(clauses, i);
            }
        }
        return anyRewritten;
    }

    private boolean matchingTagsWithRelations(List<BLSpanQuery> clauses, int startTagIndex) {
        SpanQueryRelations start = (SpanQueryRelations)clauses.get(startTagIndex);
        if (!start.isTagQuery())
            return false;
        if (start.getSpanMode() == RelationInfo.SpanMode.SOURCE) {
            String tagName = start.getElementName();
            // Start tag found. Is there a matching end tag?
            for (int j = startTagIndex + 1; j < clauses.size(); j++) {
                BLSpanQuery clause2 = clauses.get(j);
                if (clause2 instanceof SpanQueryRelations) {
                    SpanQueryRelations end = (SpanQueryRelations) clause2;
                    if (end.isTagQuery() && end.getSpanMode() == RelationInfo.SpanMode.TARGET && end.getElementName().equals(tagName)) {
                        BLSpanQuery producer = start.withSpanMode(RelationInfo.SpanMode.FULL_SPAN);
                        // Found start and end tags in sequence. Convert to containing
                        // query.
                        rewriteToWithin(clauses, startTagIndex, j, producer);
                        return true;
                    }
                }
            }
        }
        return false;
    }

    private static boolean matchingTagsWithEdge(List<BLSpanQuery> clauses, int startTagIndex) {
        SpanQueryEdge start = (SpanQueryEdge)clauses.get(startTagIndex);
        if (!start.isTrailingEdge()) {
            String tagName = start.getElementName();
            if (tagName != null) {
                // Start tag found. Is there a matching end tag?
                for (int j = startTagIndex + 1; j < clauses.size(); j++) {
                    BLSpanQuery clause2 = clauses.get(j);
                    if (clause2 instanceof SpanQueryEdge) {
                        SpanQueryEdge end = (SpanQueryEdge) clause2;
                        if (end.isTrailingEdge() && end.getElementName().equals(tagName)) {
                            BLSpanQuery producer = start.getClause();
                            // Found start and end tags in sequence. Convert to containing
                            // query.
                            rewriteToWithin(clauses, startTagIndex, j, producer);
                            return true;
                        }
                    }
                }
            }
        }
        return false;
    }

    private static void rewriteToWithin(List<BLSpanQuery> clauses, int startTagIndex, int endTagIndex,
            BLSpanQuery producer) {
        List<BLSpanQuery> search = new ArrayList<>();
        clauses.remove(startTagIndex); // start tag
        for (int k = 0; k < endTagIndex - startTagIndex - 1; k++) {
            search.add(clauses.remove(startTagIndex));
        }
        clauses.remove(startTagIndex); // end tag
        boolean startAny = false;
        if (search.get(0) instanceof SpanQueryAnyToken) {
            SpanQueryAnyToken any1 = (SpanQueryAnyToken) search.get(0);
            if (any1.guarantees().hitsLengthMin() == 0 &&
                    any1.guarantees().hitsLengthMax() == MAX_UNLIMITED) {
                startAny = true;
                search.remove(0);
            }
        }
        boolean endAny = false;
        int last = search.size() - 1;
        if (search.get(last) instanceof SpanQueryAnyToken) {
            SpanQueryAnyToken any2 = (SpanQueryAnyToken) search.get(last);
            if (any2.guarantees().hitsLengthMin() == 0 &&
                    any2.guarantees().hitsLengthMax() == MAX_UNLIMITED) {
                endAny = true;
                search.remove(last);
            }
        }
        BLSpanQuery filter = new SpanQuerySequence(search.toArray(new BLSpanQuery[0]));
        SpanQueryPositionFilter.Operation op;
        if (startAny) {
            if (endAny) {
                op = SpanQueryPositionFilter.Operation.CONTAINING;
            } else {
                op = SpanQueryPositionFilter.Operation.CONTAINING_AT_END;
            }
        } else {
            if (endAny) {
                op = SpanQueryPositionFilter.Operation.CONTAINING_AT_START;
            } else {
                op = SpanQueryPositionFilter.Operation.MATCHES;
            }
        }
        clauses.add(startTagIndex, new SpanQueryPositionFilter(producer, filter, op, false));
    }

    static boolean rewriteClauses(List<BLSpanQuery> clauses, IndexReader reader) throws IOException {
        boolean anyRewritten = false;
        // Rewrite all clauses.
        for (int i = 0; i < clauses.size(); i++) {
            BLSpanQuery child = clauses.get(i);
            BLSpanQuery rewritten = child.rewrite(reader);
            if (child != rewritten) {
                // Replace the child with the rewritten version
                anyRewritten = true;
                clauses.set(i, rewritten);
            }
        }
        return anyRewritten;
    }

    static boolean optimizeClauses(List<BLSpanQuery> clauses, IndexReader reader) throws IOException {
        boolean anyRewritten = false;
        // Rewrite all clauses.
        for (int i = 0; i < clauses.size(); i++) {
            BLSpanQuery child = clauses.get(i);
            BLSpanQuery rewritten = child.optimize(reader);
            if (child != rewritten) {
                // Replace the child with the rewritten version
                anyRewritten = true;
                clauses.set(i, rewritten);
            }
        }
        return anyRewritten;
    }

    private static String prioName(int prio) {
        return prio == ClauseCombiner.CANNOT_COMBINE ? "CANNOT_COMBINE" : Integer.toString(prio);
    }

    static boolean combineAdjacentClauses(List<BLSpanQuery> cl, IndexReader reader,
            Set<ClauseCombiner> combiners) {

        boolean anyRewritten = false;

        // Rewrite adjacent clauses according to rewriting precedence rules
        boolean anyRewrittenThisCycle = true;
        int pass = 0;
        boolean traceOptimization = BlackLab.config().getLog().getTrace().isOptimization();
        BLSpanQuery searchLogger = !cl.isEmpty() && traceOptimization ? cl.get(0) : null;
        if (traceOptimization)
            logger.debug("SpanQuerySequence.combineAdjacentClauses() start");
        while (anyRewrittenThisCycle) {
            if (traceOptimization) {
                logger.debug("Clauses before " + StringUtil.ord(pass) + " pass: " + StringUtils.join(cl, ", "));
                pass++;
            }

            anyRewrittenThisCycle = false;

            // Find the highest-priority rewrite possible
            int highestPrio = ClauseCombiner.CANNOT_COMBINE, highestPrioIndex = -1;
            ClauseCombiner highestPrioCombiner = null;
            BLSpanQuery first, second;
            for (int i = 1; i < cl.size(); i++) {
                // See if any combiners apply, and if the priority is higher than found so far.
                first = cl.get(i - 1);
                second = cl.get(i);
                for (ClauseCombiner combiner : combiners) {
                    int prio = combiner.priority(first, second, reader);
                    if (searchLogger != null) {
                        if (prio == ClauseCombiner.CANNOT_COMBINE)
                            logger.debug("(Cannot apply " + combiner + "(" + first + ", " + second + "))");
                        else
                            logger.debug("Can apply " + combiner + "(" + first + ", " + second + "), priority: " + prioName(prio));
                    }
                    if (prio < highestPrio) {
                        highestPrio = prio;
                        highestPrioIndex = i;
                        highestPrioCombiner = combiner;
                    }
                }
            }
            // Any combiners found?
            if (highestPrio < ClauseCombiner.CANNOT_COMBINE) {
                // Yes, execute the highest-prio combiner
                first = cl.get(highestPrioIndex - 1);
                second = cl.get(highestPrioIndex);
                if (traceOptimization)
                    logger.info("Execute lowest prio number combiner: " + highestPrioCombiner + "(" + first + ", " + second + ")");
                BLSpanQuery combined = highestPrioCombiner.combine(first, second, reader);
                // (we used to rewrite() combined here just to be safe, but that could break optimizations later)
                cl.remove(highestPrioIndex);
                cl.set(highestPrioIndex - 1, combined);
                anyRewrittenThisCycle = true;
            }
            if (anyRewrittenThisCycle)
                anyRewritten = true;
        }
        if (traceOptimization)
            logger.info("Cannot combine any other clauses. Result: " + StringUtils.join(cl, ", "));

        return anyRewritten;
    }

    @Override
    public BLSpanQuery optimize(IndexReader reader) throws IOException {
        super.optimize(reader);
        // Make a copy, because our methods rewrite things in-place.
        List<BLSpanQuery> cl = new ArrayList<>(clauses);

        BlackLabIndex index = BlackLab.indexFromReader(null, reader, true);
        boolean canDoNfaMatching = isCanDoNfaMatching(index);
        boolean anyRewritten = performQueryOptimizations(index, cl, canDoNfaMatching);

        // Optimize each clause, and flatten again if necessary
        // NOTE: this seems redundant because we've already flattened, and optimize() is only implemented by
        // SpanQuerySequence - could we get rid of optimize() and just do all this in rewrite(), before rewriting each
        // clause?
        anyRewritten |= optimizeClauses(cl, reader);

        if (!anyRewritten) {
            // Nothing rewritten. If this is a sequence of length one, just return the clause;
            // otherwise return this object unchanged.
            if (cl.size() == 1)
                return cl.get(0);
            return this;
        }
        return new SpanQuerySequence(cl.toArray(new BLSpanQuery[0]));
    }

    private boolean performQueryOptimizations(BlackLabIndex index, List<BLSpanQuery> cl, boolean canDoNfaMatching) {
        // Flatten nested sequences.
        // This doesn't change the query because the sequence operator is associative.
        boolean anyRewritten = flattenSequence(cl);

        // Find matching tags and rewrite them to position filter (e.g. containing) to execute more
        // efficiently
        anyRewritten |= matchingTagsToPosFilter(cl);

        // Try to combine adjacent clauses into more efficient ones.
        // We do this before rewrite (as well as after) specifically to find clauses that are slow
        // because
        // of regular expressions matching many terms (e.g. "s.*" or ".*s") and match these using an
        // NFA instead.
        // By doing it before rewriting, we save the time to expand the regex to all its matching
        // terms, as well
        // as dealing with each of these (sometimes frequent) terms, which can be significant.
        anyRewritten |= combineAdjacentClauses(cl, index.reader(), ClauseCombiner.all(canDoNfaMatching));
        return anyRewritten;
    }

    @Override
    public BLSpanQuery rewrite(IndexReader reader) throws IOException {
        // Make a copy, because our methods rewrite things in-place.
        List<BLSpanQuery> cl = new ArrayList<>(clauses);

        BlackLabIndex index = BlackLab.indexFromReader(null, reader, true);
        boolean canDoNfaMatching = isCanDoNfaMatching(index);
        boolean anyRewritten = performQueryOptimizations(index, cl, canDoNfaMatching);

        // Rewrite each clause, and flatten again if necessary
        anyRewritten |= rewriteClauses(cl, reader);
        if (anyRewritten)
            flattenSequence(cl);

        // Again, try to combine adjacent clauses into more efficient ones. Rewriting clauses may have
        // generated new opportunities for combining clauses.
        anyRewritten |= combineAdjacentClauses(cl, reader,  ClauseCombiner.all(canDoNfaMatching));

        // If any part of the sequence matches the empty sequence, we must
        // rewrite it to several alternatives combined with OR. Do so now.
        List<List<BLSpanQuery>> results = makeAlternatives(cl, reader);
        if (results.size() == 1 && !anyRewritten) {
            // Nothing rewritten. If this is a sequence of length one, just return the clause;
            // otherwise return this object unchanged.
            List<BLSpanQuery> seq = results.get(0);
            if (seq.size() == 1)
                return seq.get(0);
            return this;
        }
        List<BLSpanQuery> orCl = new ArrayList<>();
        for (List<BLSpanQuery> seq : results) {
            if (seq.size() == 1)
                orCl.add(seq.get(0));
            else
                orCl.add(new SpanQuerySequence(seq.toArray(new BLSpanQuery[0])));
        }
        if (orCl.size() == 1)
            return orCl.get(0);
        return new BLSpanOrQuery(orCl.toArray(new BLSpanQuery[0])).rewrite(reader);
    }

    private boolean isCanDoNfaMatching(BlackLabIndex index) {
        boolean canDoNfaMatching = false;
        if (index instanceof BlackLabIndexAbstract) {
            canDoNfaMatching = ((BlackLabIndexAbstract) index).canDoNfaMatching();
        }
        return canDoNfaMatching;
    }

    /**
     * For possibly empty clauses, combine them with a neighbour into a binary-tree
     * structure. This differs from the approach of makeAlternatives() which
     * produces an OR of several longer sequences. That approach is probably more
     * efficient with Lucene (because it allows more optimizations on the longer
     * sequences produced), while this approach is probably more efficient for NFAs
     * (because we don't have to follow many long paths in the NFA).
     *
     * @param cl clauses
     * @param reader index reader
     * @return alternatives tree
     */
    @SuppressWarnings("unused")
    private static boolean makeAlternativesLocally(List<BLSpanQuery> cl, IndexReader reader) {
        boolean anyRewritten = false;
        while (true) {
            // Find two clauses to combine to OR, preferring to combine one that matches
            // the empty sequence with one that does not.
            int bestIndex = -1;
            boolean bestBothEmpty = true;
            for (int i = 1; i < cl.size(); i++) {
                BLSpanQuery first = cl.get(i - 1);
                BLSpanQuery second = cl.get(i);
                boolean firstEmpty = first.matchesEmptySequence();
                boolean secondEmpty = second.matchesEmptySequence();
                // Does either clause matcht the empty sequence, and are these two
                // the best candidates to combine right now?
                if ((firstEmpty || secondEmpty) && bestBothEmpty || (!bestBothEmpty && (!firstEmpty || !secondEmpty))) {
                    bestBothEmpty = firstEmpty && secondEmpty;
                    bestIndex = i;
                }
            }
            if (bestIndex < 0)
                return anyRewritten; // we're done
            // Combine the clauses we found
            BLSpanQuery first = cl.get(bestIndex - 1);
            BLSpanQuery second = cl.get(bestIndex);
            boolean firstEmpty = first.matchesEmptySequence();
            boolean secondEmpty = second.matchesEmptySequence();
            BLSpanQuery combi;
            BLSpanQuery both = new SpanQuerySequence(first, second);
            if (firstEmpty && secondEmpty) {
                // 4 alternatives: neither (hence the {0,1} repetition), first only, second only, or both
                combi = new SpanQueryRepetition(new BLSpanOrQuery(first, second, both), 0, 1);
            } else if (firstEmpty) {
                // 2 alternatives: second only, or both
                combi = new BLSpanOrQuery(second, both);
            } else {
                // 2 alternatives: first only, or both
                combi = new BLSpanOrQuery(first, both);
            }
            cl.remove(bestIndex - 1);
            cl.set(bestIndex - 1, combi);
            anyRewritten = true;
        }
    }

    /**
     * Given translated clauses, builds several alternatives and combines them with
     * OR.
     * <p>
     * This is necessary because of how sequence matching works: first the hits in
     * each of the clauses are located, then we try to detect valid sequences by
     * looking at these hits. But when a clause also matches the empty sequence, you
     * may miss valid sequence matches because there's no hit in the clause to
     * combine with the hits from other clauses.
     *
     * @param parts translation results for each of the clauses so far
     * @param reader the index reader
     * @return several alternatives combined with or
     */
    List<List<BLSpanQuery>> makeAlternatives(List<BLSpanQuery> parts, IndexReader reader) throws IOException {
        if (parts.size() == 1) {
            // Last clause in the sequence; just return it
            // (noEmpty() version because we will build alternatives
            // in the caller if the input matched the empty sequence)
            return List.of(List.of(parts.get(0).noEmpty().rewrite(reader)));
        }

        // Recursively determine the query for the "tail" of the list,
        // and whether it matches the empty sequence or not.
        List<BLSpanQuery> partsTail = parts.subList(1, parts.size());
        boolean restMatchesEmpty = true;
        for (BLSpanQuery part : partsTail) {
            if (!part.matchesEmptySequence()) {
                restMatchesEmpty = false;
                break;
            }
        }
        List<List<BLSpanQuery>> altTail = makeAlternatives(partsTail, reader);

        // Now, add the head part and check if that matches the empty sequence.
        return combine(parts.get(0), altTail, restMatchesEmpty, reader);
    }

    private static List<List<BLSpanQuery>> combine(BLSpanQuery head, List<List<BLSpanQuery>> tailAlts,
            boolean tailMatchesEmpty,
            IndexReader reader) throws IOException {
        List<List<BLSpanQuery>> results = new ArrayList<>();
        BLSpanQuery headNoEmpty = head.noEmpty().rewrite(reader);
        boolean headMatchesEmpty = head.matchesEmptySequence();
        for (List<BLSpanQuery> tailAlt : tailAlts) {
            // Add head in front of each tail alternative
            List<BLSpanQuery> n = new ArrayList<>(tailAlt);
            n.add(0, headNoEmpty);
            results.add(n);

            // If head can be empty, also add original tail alternative
            if (headMatchesEmpty)
                results.add(tailAlt);
        }
        // If tail can be empty, also add the head separately
        if (tailMatchesEmpty)
            results.add(List.of(headNoEmpty));
        return results;
    }

    @Override
    public boolean matchesEmptySequence() {
        for (BLSpanQuery cl : clauses) {
            if (!cl.matchesEmptySequence())
                return false;
        }
        return true;
    }

    @Override
    public BLSpanQuery noEmpty() {
        if (!matchesEmptySequence())
            return this;
        throw new BlackLabRuntimeException("Sequence should have been rewritten!");
    }

    @Override
    public BLSpanWeight createWeight(IndexSearcher searcher, ScoreMode scoreMode, float boost) throws IOException {
        List<BLSpanWeight> weights = new ArrayList<>();
        for (BLSpanQuery clause : clauses) {
            weights.add(clause.createWeight(searcher, scoreMode, boost));
        }
        Map<Term, TermStates> contexts = scoreMode.needsScores() ? getTermStates(weights.toArray(new SpanWeight[0])) : null;
        return new SpanWeightSequence(weights, searcher, contexts, boost);
    }

    class SpanWeightSequence extends BLSpanWeight {

        final List<BLSpanWeight> weights;

        public SpanWeightSequence(List<BLSpanWeight> weights, IndexSearcher searcher, Map<Term, TermStates> terms, float boost)
                throws IOException {
            super(SpanQuerySequence.this, searcher, terms, boost);
            this.weights = weights;
        }

<<<<<<< HEAD
         @Override
=======
        @Override
>>>>>>> 88c3bdac
        public boolean isCacheable(LeafReaderContext ctx) {
            for (SegmentCacheable weight : weights) {
                if (!weight.isCacheable(ctx))
                    return false;
            }
            return true;
        }

        @Override
        public void extractTermStates(Map<Term, TermStates> contexts) {
            for (SpanWeight weight : weights) {
                weight.extractTermStates(contexts);
            }
        }

        @Override
        public BLSpans getSpans(final LeafReaderContext context, Postings requiredPostings) throws IOException {
            List<BLSpans> parts = new ArrayList<>();
            for (BLSpanWeight weight : weights) {
                BLSpans part = weight.getSpans(context, requiredPostings);
                if (part == null)
                    return null;
                parts.add(part);
            }

            // First, combine as many clauses as possible into SpansSequenceSimple,
            // which works for simple clauses and is the most efficient to execute.
            //
            // NOTE: it might be even better to favour combining low-frequency terms first,
            // as that minimizes useless skipping through non-matching docs (but this should
            // be solved by two-phase iterators now).
            for (int i = 1; i < parts.size(); i++) {
                BLSpans first = parts.get(i - 1);
                BLSpans second = parts.get(i);
                SpanGuarantees g1 = first.guarantees();
                SpanGuarantees g2 = second.guarantees();
                if (g1.hitsHaveUniqueEnd() && g1.hitsEndPointSorted() &&
                        g2.hitsStartPointSorted() && g2.hitsHaveUniqueStart()) {
                    // We can take a shortcut because of what we know about the Spans we're
                    // combining.
                    BLSpans newSpans = new SpansSequenceSimple(first, second);
                    parts.remove(i - 1);
                    parts.set(i - 1, newSpans);
                    i--;
                }
            }

            // Next, see if we have SpansExpansion that we can resolve using SpansSequenceWithGap.
            for (int i = 1; i < parts.size(); i++) {
                BLSpans first = parts.get(i - 1);
                BLSpans second = parts.get(i);
                if (first instanceof SpansExpansionRaw && ((SpansExpansionRaw)first).direction() == Direction.RIGHT) {
                    // First is a forward expansion. Make a SpansSequenceWithGap.
                    BLSpans newSpans;
                    if (second instanceof SpansExpansionRaw && ((SpansExpansionRaw)second).direction() == Direction.RIGHT) {
                        // Second is a forward expansion too. Make the whole resulting clause a forward expansion
                        //   instead, so we can repeat the sequence-with-gaps trick.
                        SpansExpansionRaw expFirst = (SpansExpansionRaw)first;
                        SpansExpansionRaw expSecond = (SpansExpansionRaw)second;
                        // Note that the first clause is startpoint-sorted
                        BLSpans spans = expSecond.clause();
                        BLSpans gapped = new SpansSequenceWithGap(expFirst.clause(),
                                expFirst.gap(), spans);
                        newSpans = new SpansExpansionRaw(expSecond.lengthGetter(), gapped,
                                Direction.RIGHT, expSecond.gap().minSize(), expSecond.gap().maxSize());
                    } else {
                        // Only first is a forward expansion.
                        SpansExpansionRaw expFirst = (SpansExpansionRaw)first;
                        newSpans = new SpansSequenceWithGap(expFirst.clause(),
                                expFirst.gap(), second);
                    }
                    i--;
                    replaceCombiParts(parts, i, newSpans);
                } else if (second instanceof SpansExpansionRaw && ((SpansExpansionRaw)second).direction() == Direction.LEFT) {
                    // Second is a backward expansion (much less common, but can probably occur sometimes)
                    BLSpans newSpans;
                    if (first instanceof SpansExpansionRaw && ((SpansExpansionRaw)first).direction() == Direction.LEFT) {
                        // First is a backward expansion too. Make the whole resulting clause a backward expansion
                        //   instead, so we can repeat the sequence-with-gaps trick.
                        SpansExpansionRaw expFirst = (SpansExpansionRaw)first;
                        SpansExpansionRaw expSecond = (SpansExpansionRaw)second;
                        BLSpans spans = expSecond.clause();
                        BLSpans spans1 = expFirst.clause();
                        BLSpans gapped = new SpansSequenceWithGap(spans1,
                                expSecond.gap(), spans);
                        newSpans = new SpansExpansionRaw(expFirst.lengthGetter(), gapped,
                                Direction.LEFT, expFirst.gap().minSize(), expFirst.gap().maxSize());
                    } else {
                        // Only second is a backward expansion
                        SpansExpansionRaw expSecond = (SpansExpansionRaw)second;
                        BLSpans spans = expSecond.clause();
                        newSpans = new SpansSequenceWithGap(first, expSecond.gap(), spans);
                    }
                    i--;
                    replaceCombiParts(parts, i, newSpans);
                }
            }

            // Now, combine the rest (if any) using the more expensive SpansSequenceWithGap,
            // that takes more complex sequences into account.
            while (parts.size() > 1) {
                BLSpans first = parts.get(0);
                BLSpans second = parts.get(1);

                // Note: the spans coming from SpansSequenceWithGap may not be sorted by end point.
                // We keep track of this and sort them manually if necessary.
                BLSpans newSpans = new SpansSequenceWithGap(first, SequenceGap.NONE, second);
                replaceCombiParts(parts, 0, newSpans);
            }

            return parts.get(0);
        }

        private void replaceCombiParts(List<BLSpans> parts, int partIndex, BLSpans newSpans) {
            parts.remove(partIndex);
            parts.set(partIndex, newSpans);
        }
    }

    @Override
    public String toString(String field) {
        return "SEQ(" + clausesToString(field) + ")";
    }

    @Override
    public Nfa getNfa(ForwardIndexAccessor fiAccessor, int direction) {
        Nfa frag = null;
        int start = direction == SpanQueryFiSeq.DIR_TO_RIGHT ? 0 : clauses.size() - 1;
        int end = direction == SpanQueryFiSeq.DIR_TO_RIGHT ? clauses.size() : -1;
        for (int i = start; i != end; i += direction) {
            BLSpanQuery clause = clauses.get(i);
            Nfa clauseNfa = clause.getNfa(fiAccessor, direction);
            frag = frag == null ? clauseNfa : frag.append(clauseNfa);
        }
        return frag;
    }

    @Override
    public boolean canMakeNfa() {
        for (BLSpanQuery clause : clauses) {
            if (!clause.canMakeNfa())
                return false;
        }
        return true;
    }

    @Override
    public long reverseMatchingCost(IndexReader reader) {
        long cost = Integer.MAX_VALUE;
        double factor = 1.0;
        for (BLSpanQuery clause : clauses) {
            cost = Math.min(cost, clause.reverseMatchingCost(reader));
            factor *= 1.2; // 20% overhead per clause (?)
        }
        return (long) (cost * factor);
    }

    @Override
    public int forwardMatchingCost() {
        int cost = 0;
        for (BLSpanQuery clause : clauses) {
            cost += clause.forwardMatchingCost();
        }
        return cost;
    }

    @Override
    public boolean canInternalizeNeighbour(BLSpanQuery clause, boolean isFollowingClause) {
        // NOTE: we (explicitly) return false even though sequences can always
        // internalize neighbours, because sequences are explicitly flattened
        // while rewriting, so this shouldn't be necessary.
        // The internalize() method is used by other classes' internalize() methods, though.
        return false;
    }

    /**
     * Create a new sequence with a clause added to it.
     *
     * @param clause clause to add
     * @param addAtEnd if true, add at the end; if false, at the beginning
     * @return new sequence with clause added
     */
    @Override
    public SpanQuerySequence internalizeNeighbour(BLSpanQuery clause, boolean addAtEnd) {
        List<BLSpanQuery> cl = new ArrayList<>(clauses);
        if (addAtEnd)
            cl.add(clause);
        else
            cl.add(0, clause);
        return new SpanQuerySequence(cl);
    }

    /**
     * Either add a clause to an existing SpanQuerySequence, or create a new
     * SpanQuerySequence with the two specified clauses.
     *
     * @param whereToInternalize existing sequence, or existing non-sequence clause
     * @param clauseToInternalize clause to add to sequence or add to existing
     *            clause
     * @param addAtEnd if true, add new clause at the end of existing; if false,
     *            at the beginning
     * @return the expanded or newly created sequence
     */
    public static SpanQuerySequence sequenceInternalize(BLSpanQuery whereToInternalize, BLSpanQuery clauseToInternalize,
            boolean addAtEnd) {
        SpanQuerySequence seq;
        if (whereToInternalize instanceof SpanQuerySequence) {
            seq = (SpanQuerySequence) whereToInternalize;
            seq = seq.internalizeNeighbour(clauseToInternalize, addAtEnd);
        } else {
            if (addAtEnd)
                seq = new SpanQuerySequence(whereToInternalize, clauseToInternalize);
            else
                seq = new SpanQuerySequence(clauseToInternalize, whereToInternalize);
        }
        return seq;
    }

    // no hashCode() and equals() because super class version is sufficient


}<|MERGE_RESOLUTION|>--- conflicted
+++ resolved
@@ -614,11 +614,7 @@
             this.weights = weights;
         }
 
-<<<<<<< HEAD
          @Override
-=======
-        @Override
->>>>>>> 88c3bdac
         public boolean isCacheable(LeafReaderContext ctx) {
             for (SegmentCacheable weight : weights) {
                 if (!weight.isCacheable(ctx))
