--- conflicted
+++ resolved
@@ -83,63 +83,8 @@
         /**
          * Construct an uninitialized spansreader that will retrieve its own Spans object on when it's ran.
          *
-<<<<<<< HEAD
-         * @param spans
-         * @param leafReaderContext
-         * @param hitQueryContext
-         * @param globalResults
-         * @param globalCapturedGroups
-         * @param globalDocsProcessed
-         * @param globalDocsCounted
-         * @param globalHitsProcessed
-         * @param globalHitsCounted
-         * @param globalHitsToProcess
-         * @param globalHitsToCount
-         */
-        public SpansReader(
-            BLSpanWeight weight,
-            LeafReaderContext leafReaderContext,
-            HitQueryContext sourceHitQueryContext,
-
-            HitsArrays globalResults,
-            CapturedGroupsImpl globalCapturedGroups,
-            AtomicInteger globalDocsProcessed,
-            AtomicInteger globalDocsCounted,
-            AtomicInteger globalHitsProcessed,
-            AtomicInteger globalHitsCounted,
-            AtomicInteger globalHitsToProcess,
-            AtomicInteger globalHitsToCount
-        ) {
-            this.spans = null; // inverted for uninitialized version
-            this.weight = weight;
-
-            this.hitQueryContext = null;
-            this.sourceHitQueryContext = sourceHitQueryContext;
-
-            this.leafReaderContext = leafReaderContext;
-
-            this.globalResults = globalResults;
-            this.globalCapturedGroups = globalCapturedGroups;
-            this.globalDocsProcessed = globalDocsProcessed;
-            this.globalDocsCounted = globalDocsCounted;
-            this.globalHitsProcessed = globalHitsProcessed;
-            this.globalHitsCounted = globalHitsCounted;
-            this.globalHitsToCount = globalHitsToCount;
-            this.globalHitsToProcess = globalHitsToProcess;
-
-            this.docBase = leafReaderContext.docBase;
-
-            this.isInitialized = false;
-            this.isDone = false;
-        }
-
-        /**
-         * Create a pre-initialized SpansReader (meaning its Spans object is already set).
-         * The spans must have had its HitQueryContext object set, which must be passed with the hitQueryContext parameter.
-=======
          * HitsFromQueryParallel will immediately initialize one SpansReader (meaning its Spans object, HitQueryContext and
          * CapturedGroups objects are set) and leave the other ones to self-initialize when needed.
->>>>>>> 664a9eec
          *
          * It is done this way because of an initialization order issue with capture groups.
          * The issue is as follows:
@@ -328,13 +273,7 @@
                     if (storeThisHit) {
                         int start = spans.startPosition();
                         int end = spans.endPosition();
-<<<<<<< HEAD
                         results.add(doc, start, end);
-=======
-                        // NOTE JN: could these be kept in HitsArrays as well?
-                        Hit hit = Hit.create(doc, start, end);
-                        results.add(hit);
->>>>>>> 664a9eec
                         if (capturedGroups != null) {
                             Span[] groups = new Span[numCaptureGroups];
                             hitQueryContext.getCapturedGroups(groups);
@@ -354,7 +293,7 @@
                 throw BlackLabRuntimeException.wrap(e);
             } finally {
                 // write out leftover hits in last document/aborted document
-                if (!results.isEmpty())
+                if (results.size() > 0)
                     addToGlobalResults(results, capturedGroups);
             }
 
@@ -366,37 +305,24 @@
             this.leafReaderContext = null;
         }
 
-<<<<<<< HEAD
-        void reportHitsIfMoreThan(HitsArrays hits, ArrayList<Span[]> capturedGroups, int count) {
-            if (hits.size() >= count) {
-                globalResults.addAll(hits);
-                hits.withWriteLock(__ -> {
-                    hits.docs().clear();
-                    hits.starts().clear();
-                    hits.ends().clear();
-                });
-
-                if (globalCapturedGroups != null) {
-                    synchronized (globalCapturedGroups) {
-                        HitIterator it = hits.iterator();
-                        int i = 0;
-                        while (it.hasNext()) {
-                            Hit h = it.next().toHit();
-                            globalCapturedGroups.put(h, capturedGroups.get(i));
-                            ++i;
-                        }
-=======
-        void addToGlobalResults(List<Hit> hits, Map<Hit, Span[]> capturedGroups) {
-            synchronized (globalResults) {
-                globalResults.addAll(hits);
-                hits.clear();
-
-                if (globalCapturedGroups != null) {
-                    synchronized (globalCapturedGroups) {
-                        globalCapturedGroups.putAll(capturedGroups);
->>>>>>> 664a9eec
-                        capturedGroups.clear();
+        void addToGlobalResults(HitsArrays hits, ArrayList<Span[]> capturedGroups) {
+            globalResults.addAll(hits);
+            hits.withWriteLock(__ -> {
+                hits.docs().clear();
+                hits.starts().clear();
+                hits.ends().clear();
+            });
+
+            if (globalCapturedGroups != null) {
+                synchronized (globalCapturedGroups) {
+                    HitIterator it = hits.iterator();
+                    int i = 0;
+                    while (it.hasNext()) {
+                        Hit h = it.next().toHit();
+                        globalCapturedGroups.put(h, capturedGroups.get(i));
+                        ++i;
                     }
+                    capturedGroups.clear();
                 }
             }
         }
@@ -484,7 +410,7 @@
                     weight,
                     leafReaderContext,
                     this.hitQueryContext,
-                    this.results,
+                    this.hitsArrays,
                     this.capturedGroups,
                     this.globalDocsProcessed,
                     this.globalDocsCounted,
@@ -508,51 +434,12 @@
 
                     // Now figure out if we have capture groups
                     // Needs to be null if unused!
-<<<<<<< HEAD
-                    this.capturedGroups = hitQueryContextForThisSpans.getCaptureRegisterNumber() > 0 ? new CapturedGroupsImpl(hitQueryContextForThisSpans.getCapturedGroupNames()) : null;
-
-                    spansReaders.add(
-                        new SpansReader(
-                            spans,
-                            leafReaderContext,
-                            hitQueryContextForThisSpans,
-                            this.hitsArrays,
-                            this.capturedGroups,
-                            this.globalDocsProcessed,
-                            this.globalDocsCounted,
-                            this.globalHitsProcessed,
-                            this.globalHitsCounted,
-                            this.requestedHitsToProcess,
-                            this.requestedHitsToCount
-                        )
-                    );
-
-                    hasInitialized = true;
-                } else {
-                    // add self-initializing spansreader
-                    spansReaders.add(
-                        new SpansReader(
-                            weight,
-                            leafReaderContext,
-                            this.hitQueryContext,
-                            this.hitsArrays,
-                            this.capturedGroups,
-                            this.globalDocsProcessed,
-                            this.globalDocsCounted,
-                            this.globalHitsProcessed,
-                            this.globalHitsCounted,
-                            this.requestedHitsToProcess,
-                            this.requestedHitsToCount
-                        )
-                    );
-=======
                     if (hitQueryContextForThisSpans.getCaptureRegisterNumber() > 0) {
                         capturedGroups = new CapturedGroupsImpl(hitQueryContextForThisSpans.getCapturedGroupNames());
                         spansReader.setCapturedGroups(capturedGroups);
                     }
 
                     hasInitialized = true;
->>>>>>> 664a9eec
                 }
             }
 
@@ -567,15 +454,8 @@
     protected void ensureResultsRead(int number) {
         final int clampedNumber = number = number < 0 ? maxHitsToCount : Math.min(number, maxHitsToCount);
 
-<<<<<<< HEAD
-        if (allSourceSpansFullyRead || (hitsArrays.size() >= number)) {
+        if (allSourceSpansFullyRead || (hitsArrays.size() >= clampedNumber)) {
             return;
-=======
-        synchronized(results) { // synchronize because worker threads might be writing
-            if (allSourceSpansFullyRead || (results.size() >= clampedNumber)) {
-                return;
-            }
->>>>>>> 664a9eec
         }
 
         // clamp number to [currentrequested, number, maxrequested], defaulting to max if number < 0
@@ -590,21 +470,11 @@
              * So instead poll our own state, then if we're still missing results after that just count them ourselves
              */
             while (!ensureHitsReadLock.tryLock()) {
-<<<<<<< HEAD
-                if (allSourceSpansFullyRead || (hitsArrays.size() >= number)) {
+                if (allSourceSpansFullyRead || (hitsArrays.size() >= clampedNumber)) {
                     return;
                 }
 
-                Thread.sleep(50);
-=======
-                synchronized(results) {
-                    // synchronize on results just to be sure we're not getting invalid state while a worker thread is writing
-                    if (allSourceSpansFullyRead || (results.size() >= clampedNumber)) {
-                        return;
-                    }
-                }
                 Thread.sleep(HIT_POLLING_TIME_MS);
->>>>>>> 664a9eec
             }
             hasLock = true;
             // This is the blocking portion, retrieve all hits from the other threads.
