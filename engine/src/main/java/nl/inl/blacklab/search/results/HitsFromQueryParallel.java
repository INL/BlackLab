--- conflicted
+++ resolved
@@ -31,7 +31,6 @@
 import nl.inl.blacklab.search.lucene.BLSpans;
 import nl.inl.blacklab.search.lucene.HitQueryContext;
 import nl.inl.blacklab.search.lucene.optimize.ClauseCombinerNfa;
-import nl.inl.util.BlockTimer;
 import nl.inl.util.ThreadAborter;
 
 public class HitsFromQueryParallel extends Hits {
@@ -318,11 +317,7 @@
                     prevDoc = doc;
 
                     // Do this at the end so interruptions don't happen halfway a loop and lead to invalid states
-<<<<<<< HEAD
                     threadAborter.checkAbort();
-=======
-                    threadPauser.waitIfPaused();
->>>>>>> 47406327
                 }
             } catch (InterruptedException e) {
                 throw new InterruptedSearch(e);
