package nl.inl.blacklab.search.results;

import java.io.IOException;
import java.util.ArrayList;
import java.util.HashMap;
import java.util.Iterator;
import java.util.List;
import java.util.Map;
import java.util.concurrent.ExecutorService;
import java.util.concurrent.Future;
import java.util.concurrent.atomic.AtomicLong;
import java.util.concurrent.locks.Lock;
import java.util.concurrent.locks.ReentrantLock;
import java.util.function.LongUnaryOperator;
import java.util.stream.Collectors;

import org.apache.lucene.index.IndexReader;
import org.apache.lucene.index.LeafReaderContext;
import org.apache.lucene.search.DocIdSetIterator;
import org.apache.lucene.search.ScoreMode;
import org.apache.lucene.search.spans.SpanWeight.Postings;
import org.apache.lucene.search.spans.Spans;
import org.apache.lucene.util.Bits;

import nl.inl.blacklab.exceptions.BlackLabRuntimeException;
import nl.inl.blacklab.exceptions.InterruptedSearch;
import nl.inl.blacklab.search.BlackLabIndex;
import nl.inl.blacklab.search.BlackLabIndexImpl;
import nl.inl.blacklab.search.Span;
import nl.inl.blacklab.search.lucene.BLSpanQuery;
import nl.inl.blacklab.search.lucene.BLSpanWeight;
import nl.inl.blacklab.search.lucene.BLSpans;
import nl.inl.blacklab.search.lucene.HitQueryContext;
import nl.inl.blacklab.search.lucene.optimize.ClauseCombinerNfa;
import nl.inl.util.ThreadAborter;

public class HitsFromQueryParallel extends HitsAbstract {

    /** If another thread is busy fetching hits and we're monitoring it, how often should we check? */
    private static final int HIT_POLLING_TIME_MS = 50;

    private static class SpansReader implements Runnable {

        /** How many hits should we collect (at least) before we add them to the global results? */
        private static final int ADD_HITS_TO_GLOBAL_THRESHOLD = 100;

        BLSpanWeight weight; // Weight is set when this is uninitialized, spans is set otherwise
        BLSpans spans; // usually lazy initialization - takes a long time to set up and holds a large amount of memory. Nulled after we're finished

        /**
         * Root hitQueryContext, needs to be shared between instances of SpansReader due to some internal global state.
         *
         * TODO refactor or improve documentation in HitQueryContext, the internal backing array is now shared between
         * instances of it, and is modified in copyWith(spans), which seems...dirty and it's prone to errors.
         */
        HitQueryContext sourceHitQueryContext; // Set when uninitialized (needed to construct own hitQueryContext)
        HitQueryContext hitQueryContext; // Set after initializion. Nulled after we're finished

        // Used to check if doc has been removed from the index. Nulled after we're finished.
        LeafReaderContext leafReaderContext;

        // Global counters, shared between instances of SpansReader in order to coordinate progress
        final AtomicLong globalDocsProcessed;
        final AtomicLong globalDocsCounted;
        final AtomicLong globalHitsProcessed;
        final AtomicLong globalHitsCounted;
        /** Target number of hits to store in the {@link #globalResults} list */
        final AtomicLong globalHitsToProcess;
        /** Target number of hits to count, must always be >= {@link #globalHitsToProcess} */
        final AtomicLong globalHitsToCount;
        /** Master list of hits, shared between SpansReaders, should always be locked before writing! */
        private final HitsInternal globalResults;
        /** Master list of capturedGroups (only set if any groups to capture. Should always be locked before writing! */
        private CapturedGroups globalCapturedGroups;

        // Internal state
        private boolean isDone = false;
        private final ThreadAborter threadAborter = ThreadAborter.create();
        private boolean isInitialized;
        private final int docBase;

        private boolean hasPrefetchedHit = false;
        private int prevDoc = -1;

        /**
         * Construct an uninitialized spansreader that will retrieve its own Spans object on when it's ran.
         *
         * HitsFromQueryParallel will immediately initialize one SpansReader (meaning its Spans object, HitQueryContext and
         * CapturedGroups objects are set) and leave the other ones to self-initialize when needed.
         *
         * It is done this way because of an initialization order issue with capture groups.
         * The issue is as follows:
         * - we want to lazy-initialize Spans objects:
         * 1. because they hold a lot of memory for large indexes.
         * 2. because only a few SpansReaders are active at a time.
         * 3. because they take a long time to setup.
         * 4. because we might not even need them all if a hits limit has been set.
         *
         * So if we precreate them all, we're doing a lot of upfront work we possibly don't need to.
         * We'd also hold a lot of ram hostage (>10GB in some cases!) because all Spans objects exist
         * simultaneously even though we're not using them simultaneously.
         * However, in order to know whether a query (such as A:([pos="A.*"]) "schip") uses/produces capture groups (and how many groups)
         * we need to call BLSpans::setHitQueryContext(...) and then check the number capture group names in the HitQueryContext afterwards.
         *
         * No why we need to know this:
         * - To construct the CaptureGroupsImpl we need to know the number of capture groups.
         * - To construct the SpansReaders we need to have already created the CaptureGroupsImpl, as it's shared between all of the SpansReaders.
         *
         * So to summarise: there is an order issue.
         * - we want to lazy-init the Spans.
         * - but we need the capture groups object.
         * - for that we need at least one Spans object created.
         *
         * Hence the explicit initialization of the first SpansReader by HitsFromQueryParallel.
         *
         * This will create one of the Spans objects so we can create and set the CapturedGroups object in this
         * first SpansReader. Then the rest of the SpansReaders receive the same CapturedGroups object and can
         * lazy-initialize when needed.
         *
         * @param weight                span weight we're querying
         * @param leafReaderContext     leaf reader we're running on
         * @param sourceHitQueryContext source HitQueryContext from HitsFromQueryParallel; we'll derive our own context from it
         * @param globalResults         global results object (must be locked before writing)
         * @param globalCapturedGroups  global captured groups object (must be locked before writing)
         * @param globalDocsProcessed   global docs retrieved counter
         * @param globalDocsCounted     global docs counter (includes ones that weren't retrieved because of max. settings)
         * @param globalHitsProcessed   global hits retrieved counter
         * @param globalHitsCounted     global hits counter (includes ones that weren't retrieved because of max. settings)
         * @param globalHitsToProcess   how many more hits to retrieve
         * @param globalHitsToCount     how many more hits to count
         */
        private SpansReader(
            BLSpanWeight weight,
            LeafReaderContext leafReaderContext,
            HitQueryContext sourceHitQueryContext,

            HitsInternal globalResults,
            CapturedGroups globalCapturedGroups,
            AtomicLong globalDocsProcessed,
            AtomicLong globalDocsCounted,
            AtomicLong globalHitsProcessed,
            AtomicLong globalHitsCounted,
            AtomicLong globalHitsToProcess,
            AtomicLong globalHitsToCount
        ) {
            this.spans = null; // inverted for uninitialized version
            this.weight = weight;

            this.hitQueryContext = null;
            this.sourceHitQueryContext = sourceHitQueryContext;

            this.leafReaderContext = leafReaderContext;

            this.globalResults = globalResults;
            this.globalCapturedGroups = globalCapturedGroups;
            this.globalDocsProcessed = globalDocsProcessed;
            this.globalDocsCounted = globalDocsCounted;
            this.globalHitsProcessed = globalHitsProcessed;
            this.globalHitsCounted = globalHitsCounted;
            this.globalHitsToCount = globalHitsToCount;
            this.globalHitsToProcess = globalHitsToProcess;

            this.docBase = leafReaderContext.docBase;

            this.isInitialized = false;
            this.isDone = false;
        }

        private void initialize() {
            try {
                this.isInitialized = true;
                this.spans = this.weight.getSpans(this.leafReaderContext, Postings.OFFSETS); // do we need to synchronize this call between SpansReaders?
                this.weight = null;
                if (spans == null) { // This is normal, sometimes a section of the index does not contain hits.
                    this.isDone = true;
                    return;
                }

                this.hitQueryContext = this.sourceHitQueryContext.copyWith(this.spans);
                this.spans.setHitQueryContext(this.hitQueryContext);
                this.sourceHitQueryContext = null;
            } catch (IOException e) {
                throw BlackLabRuntimeException.wrap(e);
            }
        }

        /**
         * Step through all hits in all documents in this spans object.
         *
         * @param spans
         * @param liveDocs used to check if the document is still alive in the index.
         * @return true if the spans has been advanced to the next hit, false if out of hits.
         * @throws IOException
         */
        private static boolean advanceSpansToNextHit(BLSpans spans, Bits liveDocs) throws IOException {
            if (spans.docID() == DocIdSetIterator.NO_MORE_DOCS && spans.startPosition() == Spans.NO_MORE_POSITIONS)
                return false;

            int doc = spans.docID();
            if (doc == -1) // initial document
                spans.nextDoc();

            int start = spans.nextStartPosition();
            while (start == Spans.NO_MORE_POSITIONS || (liveDocs != null && !liveDocs.get(spans.docID()))) {
                doc = spans.nextDoc();
                if (doc == DocIdSetIterator.NO_MORE_DOCS) {
                    return false;
                }
                if (liveDocs != null && !liveDocs.get(doc))
                    continue;
                start = spans.nextStartPosition();
            }
            return true;
        }

        /**
         * Collect all hits from our spans object.
         * Updates the global counters, shared with other SpansReader objects operating on the same result set.
         * Hits are periodically copied into the {@link SpansReader#globalResults} list when a large enough batch has been gathered.
         *
         * Updating the maximums while this is running is allowed.
         */
        @Override
        public synchronized void run() {
            if (!isInitialized)
                this.initialize();

            if (isDone) // NOTE: initialize() may instantly set isDone to true, so order is important here.
                return;

            final int numCaptureGroups = hitQueryContext.numberOfCapturedGroups();
            final ArrayList<Span[]> capturedGroups = numCaptureGroups > 0 ? new ArrayList<Span[]>() : null;

            final HitsInternal results = HitsInternal.create(-1, true, true);
            final Bits liveDocs = leafReaderContext.reader().getLiveDocs();
            final LongUnaryOperator incrementCountUnlessAtMax = c -> c < this.globalHitsToCount.get() ? c + 1 : c; // only increment if doing so won't put us over the limit.
            final LongUnaryOperator incrementProcessUnlessAtMax = c -> c < this.globalHitsToProcess.get() ? c + 1 : c; // only increment if doing so won't put us over the limit.

            try {
                // Try to set the spans to a valid hit.
                // Mark if it is at a valid hit.
                // Count and store the hit (if we're not at the limits yet)

                if (!hasPrefetchedHit) {
                    prevDoc = spans.docID();
                    hasPrefetchedHit = advanceSpansToNextHit(spans, liveDocs);
                }

                while (hasPrefetchedHit) {
                    // Only if previous value (which is returned) was not yet at the limit (and thus we actually incremented) do we count this hit.
                    // Otherwise, don't store it either. We're done, just return.
                    final boolean abortBeforeCounting = this.globalHitsCounted.getAndUpdate(incrementCountUnlessAtMax) >= this.globalHitsToCount.get();
                    if (abortBeforeCounting)
                        return;

                    // only if previous value (which is returned) was not yet at the limit (and thus we actually incremented) do we store this hit.
                    final boolean storeThisHit = this.globalHitsProcessed.getAndUpdate(incrementProcessUnlessAtMax) < this.globalHitsToProcess.get();

                    final int doc = spans.docID() + docBase;
                    if (doc != prevDoc) {
                        globalDocsCounted.incrementAndGet();
                        if (storeThisHit) {
                            globalDocsProcessed.incrementAndGet();
                        }
                        if (results.size() >= ADD_HITS_TO_GLOBAL_THRESHOLD) {
                            // We've built up a batch of hits. Add them to the global results.
                            // We do this only once per doc, so hits from the same doc remain contiguous in the master list.
                            // [NOTE JN: does this matter? and if so, doesn't it also matter that docId increases throughout the
                            //           master list? Probably not, unless we wrap the Hits inside a Spans again, which generally
                            //           require these properties to hold.]
                            addToGlobalResults(results, capturedGroups);
                        }
                    }

                    if (storeThisHit) {
                        int start = spans.startPosition();
                        int end = spans.endPosition();
                        results.add(doc, start, end);
                        if (capturedGroups != null) {
                            Span[] groups = new Span[numCaptureGroups];
                            hitQueryContext.getCapturedGroups(groups);
                            capturedGroups.add(groups);
                        }
                    }

                    hasPrefetchedHit = advanceSpansToNextHit(spans, liveDocs);
                    prevDoc = doc;

                    // Do this at the end so interruptions don't happen halfway through a loop and lead to invalid states
                    threadAborter.checkAbort();
                }
            } catch (InterruptedException e) {
                throw new InterruptedSearch(e);
            } catch (IOException e) {
                throw BlackLabRuntimeException.wrap(e);
            } finally {
                // write out leftover hits in last document/aborted document
                if (results.size() > 0)
                    addToGlobalResults(results, capturedGroups);
            }

            // If we're here, the loop reached its natural end - we're done.
            // Free some objects to avoid holding on to memory
            this.isDone = true;
            this.spans = null;
            this.hitQueryContext = null;
            this.leafReaderContext = null;
        }

        void addToGlobalResults(HitsInternal hits, List<Span[]> capturedGroups) {
            globalResults.addAll(hits);

            if (globalCapturedGroups != null) {
                synchronized (globalCapturedGroups) {
                    HitsInternal.Iterator it = hits.iterator();
                    int i = 0;
                    while (it.hasNext()) {
                        Hit h = it.next().toHit();
                        globalCapturedGroups.put(h, capturedGroups.get(i));
                        ++i;
                    }
                    capturedGroups.clear();
                }
            }

            hits.clear();
        }

        public HitQueryContext getHitContext() {
            return hitQueryContext;
        }

        public void setCapturedGroups(CapturedGroups capturedGroups) {
            globalCapturedGroups = capturedGroups;
        }
    }

    // hit count tracking
    protected final SearchSettings searchSettings;
    protected final AtomicLong globalDocsProcessed = new AtomicLong();
    protected final AtomicLong globalDocsCounted = new AtomicLong();
    protected final AtomicLong globalHitsProcessed = new AtomicLong();
    protected final AtomicLong globalHitsCounted = new AtomicLong();
    /** Should be normalized and clamped to configured maximum, i.e. always max >= requested >= 1 */
    protected final AtomicLong requestedHitsToProcess = new AtomicLong();
    /** Should be normalized and clamped to configured maximum, i.e. always max >= requested >= 1 */
    protected final AtomicLong requestedHitsToCount = new AtomicLong();
    /** Configured upper limit of requestedHitsToProcess, to which it will always be clamped. */
    protected final long maxHitsToProcess;
    /** Configured upper limit of requestedHitsToCount, to which it will always be clamped. */
    protected final long maxHitsToCount;

    // state
    protected final HitQueryContext hitQueryContext = new HitQueryContext();
    protected final Lock ensureHitsReadLock = new ReentrantLock();
    protected final List<SpansReader> spansReaders = new ArrayList<>();
    protected boolean allSourceSpansFullyRead = false;

    protected HitsFromQueryParallel(QueryInfo queryInfo, BLSpanQuery sourceQuery, SearchSettings searchSettings) {
        super(queryInfo, HitsInternal.create(-1, true, true)); // explicitly construct HitsInternal so they're writeable
        this.searchSettings = searchSettings;
        final BlackLabIndex index = queryInfo.index();
        final IndexReader reader = index.reader();
        BLSpanQuery optimizedQuery;

        // Ensure maxcount >= maxprocess >= 0
        // After this both will be above 0 and process will never exceed count
        long configuredMaxHitsToCount = searchSettings.maxHitsToCount();
        long configuredMaxHitsToProcess = searchSettings.maxHitsToProcess();
        if (configuredMaxHitsToCount < 0)
<<<<<<< HEAD
            configuredMaxHitsToCount = HitsInternal.MAX_ARRAY_SIZE;
=======
            configuredMaxHitsToCount = Long.MAX_VALUE;
>>>>>>> 05dfc365
        if (configuredMaxHitsToProcess < 0 || configuredMaxHitsToProcess > configuredMaxHitsToCount)
            configuredMaxHitsToProcess = configuredMaxHitsToCount;
        this.maxHitsToProcess = configuredMaxHitsToProcess;
        this.maxHitsToCount = configuredMaxHitsToCount;

        try {
            // Override FI match threshold? (debug use only!)
            synchronized (ClauseCombinerNfa.class) {
                long oldFiMatchValue = ClauseCombinerNfa.getNfaThreshold();
                if (searchSettings.fiMatchFactor() != -1) {
                    logger.debug("setting NFA threshold for this query to " + searchSettings.fiMatchFactor());
                    ClauseCombinerNfa.setNfaThreshold(searchSettings.fiMatchFactor());
                }

                sourceQuery.setQueryInfo(queryInfo);
                if (BlackLabIndexImpl.traceOptimization())
                    logger.debug("Query before optimize()/rewrite(): " + sourceQuery);

                optimizedQuery = sourceQuery.optimize(reader);
                if (BlackLabIndexImpl.traceOptimization())
                    logger.debug("Query after optimize(): " + optimizedQuery);

                optimizedQuery = optimizedQuery.rewrite(reader);
                if (BlackLabIndexImpl.traceOptimization())
                    logger.debug("Query after rewrite(): " + optimizedQuery);

                optimizedQuery = BLSpanQuery.ensureSortedUnique(optimizedQuery);

                // Restore previous FI match threshold
                if (searchSettings.fiMatchFactor() != -1) {
                    ClauseCombinerNfa.setNfaThreshold(oldFiMatchValue);
                }
            }

            // This call can take a long time
            BLSpanWeight weight = optimizedQuery.createWeight(index.searcher(), ScoreMode.COMPLETE_NO_SCORES, 1.0f);

            boolean hasInitialized = false;
            for (LeafReaderContext leafReaderContext : reader.leaves()) {
                SpansReader spansReader = new SpansReader(
                    weight,
                    leafReaderContext,
                    this.hitQueryContext,
                    this.hitsArrays,
                    this.capturedGroups,
                    this.globalDocsProcessed,
                    this.globalDocsCounted,
                    this.globalHitsProcessed,
                    this.globalHitsCounted,
                    this.requestedHitsToProcess,
                    this.requestedHitsToCount
                );
                spansReaders.add(spansReader);

                if (!hasInitialized) {
                    // We haven't initialized the HitQueryContext and CapturedGroups yet,
                    // because this is the first SpansReader (or at least the first one that
                    // contains at least one hit). Initialize them now.

                    // NOTE: this will initialize our HitQueryContext with any capture group names!
                    spansReader.initialize();
                    if (spansReader.isDone)
                        continue;
                    HitQueryContext hitQueryContextForThisSpans = spansReader.getHitContext();

                    // Now figure out if we have capture groups
                    // Needs to be null if unused!
                    if (hitQueryContextForThisSpans.getCaptureRegisterNumber() > 0) {
                        capturedGroups = new CapturedGroupsImpl(hitQueryContextForThisSpans.getCapturedGroupNames());
                        spansReader.setCapturedGroups(capturedGroups);
                    }

                    hasInitialized = true;
                }
            }

            if (spansReaders.isEmpty())
                allSourceSpansFullyRead = true;
        } catch (IOException e) {
            throw BlackLabRuntimeException.wrap(e);
        }
    }

    @Override
    protected void ensureResultsRead(long number) {
        final long clampedNumber = number < 0 ? maxHitsToCount : Math.min(number, maxHitsToCount);

        if (allSourceSpansFullyRead || (hitsArrays.size() >= clampedNumber)) {
            return;
        }

        // clamp number to [currentrequested, number, maxrequested], defaulting to max if number < 0
        this.requestedHitsToCount.getAndUpdate(c -> Math.max(Math.min(clampedNumber, maxHitsToCount), c)); // update count
        this.requestedHitsToProcess.getAndUpdate(c -> Math.max(Math.min(clampedNumber, maxHitsToProcess), c)); // update process

        boolean hasLock = false;
        try {
            /*
             * Another thread is already working on hits, we don't want to straight up block until it's done
             * as it might be counting/retrieving all results, while we might only want trying to retrieve a small fraction
             * So instead poll our own state, then if we're still missing results after that just count them ourselves
             */
            while (!ensureHitsReadLock.tryLock()) {
                if (allSourceSpansFullyRead || (hitsArrays.size() >= clampedNumber)) {
                    return;
                }

                Thread.sleep(HIT_POLLING_TIME_MS);
            }
            hasLock = true;
            // This is the blocking portion, retrieve all hits from the other threads.
            try {
                final ExecutorService executorService = queryInfo().index().blackLab().searchExecutorService();

                final AtomicLong i = new AtomicLong();
                final int numThreads = Math.max(queryInfo().index().blackLab().maxThreadsPerSearch(), 1);
                List<Future<?>> pendingResults = spansReaders
                    .stream()
                    .collect(Collectors.groupingBy(sr -> i.getAndIncrement() % numThreads)) // subdivide the list, one sublist per thread to use.
                    .values()
                    .stream()
                    .map(list -> executorService.submit(() -> list.forEach(SpansReader::run))) // now submit one task per sublist
                    .collect(Collectors.toList()); // gather the futures

                // Wait for workers to complete.
                try {
                    while (!pendingResults.stream().allMatch(f -> f.isCancelled() || f.isDone())) {
                        Thread.sleep(HIT_POLLING_TIME_MS);
                        threadAborter.checkAbort();
                    }
                } catch (InterruptedException e) {
                    // Interrupt our worker threads as well
                    pendingResults.forEach(f -> f.cancel(true));
                    throw e;
                }

                // Remove all SpansReaders that have finished.
                Iterator<SpansReader> it = spansReaders.iterator();
                while (it.hasNext()) {
                    if (it.next().isDone)
                        it.remove();
                }
                this.allSourceSpansFullyRead = spansReaders.isEmpty();
            } catch (Exception e) {
                Throwable cause = e.getCause();
                if (!(e instanceof InterruptedException))
                    e.printStackTrace();
                throw cause == null ? e : cause; // Something went wrong in one of the worker threads (interrupted?), process exception using outer catch
            }
        } catch (InterruptedException e) {
            // Thread was interrupted (probably killed for taking too long)
            // NOTE: you might think we should free any spansReaders left so they can be garbage-collected,
            //       but killing a search thread doesn't invalidate the Hits object. Later requests can come
            //       back to this object and resume where we left off, so the spansReaders must be kept for that
            //       purpose. Of course they will be GCed once the Hits object is removed from the cache anyway.
            throw new InterruptedSearch(e);
        } catch (Throwable e) {
            throw BlackLabRuntimeException.wrap(e);
        } finally {
            if (hasLock)
                ensureHitsReadLock.unlock();
        }
    }

    @Override
    public MaxStats maxStats() {
        return new MaxStats(this.globalHitsCounted.get() >= this.maxHitsToProcess, this.globalHitsCounted.get() >= this.maxHitsToCount);
    }

    @Override
    public boolean doneProcessingAndCounting() {
        return allSourceSpansFullyRead || (maxStats().hitsCountedExceededMaximum() && maxStats().hitsProcessedExceededMaximum());
    }

    @Override
    protected long docsCountedSoFar() {
        return this.globalDocsCounted.get();
    }

    @Override
    protected long docsCountedTotal() {
        ensureAllResultsRead();
        return this.globalDocsCounted.get();
    }

    @Override
    protected long docsProcessedSoFar() {
        return this.globalDocsProcessed.get();
    }

    @Override
    protected long docsProcessedTotal() {
        ensureAllResultsRead();
        return this.globalDocsProcessed.get();
    }

    @Override
    protected long hitsCountedSoFar() {
        return this.globalHitsCounted.get();
    }

    @Override
    protected long hitsCountedTotal() {
        ensureAllResultsRead();
        return this.globalHitsCounted.get();
    }

    @Override
    protected long hitsProcessedSoFar() {
        return this.globalHitsProcessed.get();
    }

    @Override
    protected long hitsProcessedTotal() {
        ensureAllResultsRead();
        return this.globalHitsProcessed.get();
    }

    @Override
    protected long resultsCountedSoFar() {
        return hitsCountedSoFar();
    }

    @Override
    protected long resultsCountedTotal() {
        return hitsCountedTotal();
    }

    @Override
    protected long resultsProcessedSoFar() {
        return hitsProcessedSoFar();
    }

    @Override
    protected long resultsProcessedTotal() {
        return hitsProcessedTotal();
    }


    /**
     * Return debug info.
     */
    public Map<String, Object> getDebugInfo() {
        Map<String, Object> result = new HashMap<>();
        result.put("className", getClass().getName());
        result.put("globalHitsCounted", globalHitsCounted);
        result.put("allSourceSpansFullyRead", allSourceSpansFullyRead);
        result.put("spansReaders-size", spansReaders.size());
        result.put("spansReaders-done", spansReaders.stream().map(r -> r.isDone).collect(Collectors.toList()));
        return result;
    }

    @Override
    public boolean hasAscendingLuceneDocIds() {
        return true;
    }
}<|MERGE_RESOLUTION|>--- conflicted
+++ resolved
@@ -368,11 +368,7 @@
         long configuredMaxHitsToCount = searchSettings.maxHitsToCount();
         long configuredMaxHitsToProcess = searchSettings.maxHitsToProcess();
         if (configuredMaxHitsToCount < 0)
-<<<<<<< HEAD
-            configuredMaxHitsToCount = HitsInternal.MAX_ARRAY_SIZE;
-=======
             configuredMaxHitsToCount = Long.MAX_VALUE;
->>>>>>> 05dfc365
         if (configuredMaxHitsToProcess < 0 || configuredMaxHitsToProcess > configuredMaxHitsToCount)
             configuredMaxHitsToProcess = configuredMaxHitsToCount;
         this.maxHitsToProcess = configuredMaxHitsToProcess;
