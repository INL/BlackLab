package nl.inl.blacklab.server.search;

import java.lang.Thread.UncaughtExceptionHandler;
import java.util.ArrayList;
import java.util.Comparator;
import java.util.HashMap;
import java.util.Iterator;
import java.util.List;
import java.util.Map;
import java.util.Map.Entry;
import java.util.concurrent.ExecutionException;

import org.apache.logging.log4j.LogManager;
import org.apache.logging.log4j.Logger;

import nl.inl.blacklab.exceptions.InsufficientMemoryAvailable;
import nl.inl.blacklab.exceptions.InterruptedSearch;
import nl.inl.blacklab.search.BlackLabIndex;
import nl.inl.blacklab.search.results.SearchResult;
import nl.inl.blacklab.searches.Search;
import nl.inl.blacklab.searches.SearchCache;
import nl.inl.blacklab.searches.SearchCount;
import nl.inl.blacklab.server.config.BLSConfig;
import nl.inl.blacklab.server.config.BLSConfigCache;
import nl.inl.blacklab.server.config.BLSConfigPerformance;
import nl.inl.blacklab.server.datastream.DataStream;
import nl.inl.blacklab.server.logging.LogDatabase;
import nl.inl.blacklab.server.util.MemoryUtil;

public class BlsCache implements SearchCache {

    private static final Logger logger = LogManager.getLogger(BlsCache.class);

    /** Milliseconds per minute */
    private static final int ONE_MINUTE_MS = 60_000;

    /** Bytes in one megabyte */
    private static final long ONE_MB_BYTES = 1_000_000;

    /** Very rough measure of how large result objects are, based on a Hit (3 ints + 12 bytes object overhead) */
    public static final int SIZE_OF_HIT = 24;

    protected Map<Search<?>, BlsCacheEntry<? extends SearchResult>> searches = new HashMap<>();

    protected boolean trace = false;

    private boolean cacheDisabled;

    private LogDatabase logDatabase = null;

    public BlsCache(BLSConfig config) {
        BLSConfigCache cacheConfig = config.getCache();
        initLoadManagement(cacheConfig, config.getPerformance());
        this.trace = config.getLog().getTrace().isCache();
        cacheDisabled = cacheConfig.getMaxNumberOfJobs() == 0 || cacheConfig.getMaxJobAgeSec() == 0 || cacheConfig.getMaxSizeMegs() == 0;
    }

    public void setLogDatabase(LogDatabase logDatabase) {
        this.logDatabase = logDatabase;
    }

    /**
     * Clean up at the end of our lifetime.
     */
    @Override
    public void cleanup() {
        loadManagerThread.interrupt();
        loadManagerThread = null;
        clear(true);
    }

    /**
     * Remove all cache entries for the specified index.
     *
     * @param index the index
     */
    @Override
    public void removeSearchesForIndex(BlackLabIndex index) {
        // Iterate over the entries and remove the ones in the specified index
        Iterator<Entry<Search<?>, BlsCacheEntry<? extends SearchResult>>> it = searches.entrySet().iterator();
        while (it.hasNext()) {
            Entry<Search<?>, BlsCacheEntry<? extends SearchResult>> entry = it.next();
            if (entry.getValue().search().queryInfo().index() == index) {
                if (!entry.getValue().isSearchDone())
                    entry.getValue().cancelSearch();
                it.remove();
            }
        }
    }

    /**
     * Get rid of all the cached Searches.
     *
     * @param cancelRunning if true, cancels all running searches as well.
     */
    @Override
    public void clear(boolean cancelRunning) {
        for (BlsCacheEntry<? extends SearchResult> cachedSearch : searches.values()) {
            if (!cachedSearch.isSearchDone())
                cachedSearch.cancelSearch();
        }
        searches.clear();
        logger.debug("Cache cleared.");
    }

    public boolean isTrace() {
        return trace;
    }

    public void setTrace(boolean trace) {
        this.trace = trace;
    }

    @Override
    public <R extends SearchResult> BlsCacheEntry<R> getAsync(Search<R> search) {
        return getFromCache(search, false);
    }

    @Override
    public <R extends SearchResult> R get(Search<R> search) throws ExecutionException {
        BlsCacheEntry<R> entry = getFromCache(search, true);
        try {
            return entry.get();
        } catch (InterruptedException e) {
            throw new InterruptedSearch(e);
        }
    }

    @SuppressWarnings("unchecked")
    private <R extends SearchResult> BlsCacheEntry<R> getFromCache(Search<R> search, boolean block) {
        BlsCacheEntry<R> future;
        boolean useCache = search.queryInfo().useCache() && !cacheDisabled;
        synchronized (this) {
            future = useCache ? (BlsCacheEntry<R>) searches.get(search) : null;
            if (future == null) {
<<<<<<< HEAD
                search.log(LogLevel.BASIC, "not found in cache, starting search: " + search);
                try {
                    checkFreeMemory(); // check that we have sufficient available memory
                } catch (InsufficientMemoryAvailable e) {
                    search.log(LogLevel.BASIC, "not enough memory for search: " + search + " (" + e.getMessage() + ")");
                    throw e;
                }
                future = new BlsCacheEntry<>(search);
                created = true;
                if (!cacheDisabled && useCache)
=======
                checkFreeMemory(); // check that we have sufficient available memory - throws if not
                future = new BlsCacheEntry<>(search, searchTask);
                if (useCache) {
                    if (trace) logger.info("-- ADDED: {}", search);
>>>>>>> b61d2b6a
                    searches.put(search, future);
                }
                if (trace) logger.info("-- STARTING: {}", search);
                future.start(block);
            } else {
                if (trace) logger.info("-- FOUND: {}", search);
                future.updateLastAccess();
            }
        }
        return future;
    }

    @Override
    @SuppressWarnings("unchecked")
    synchronized public <R extends SearchResult> BlsCacheEntry<R> remove(Search<R> search) {
        BlsCacheEntry<R> future = (BlsCacheEntry<R>) searches.remove(search);
        if (future != null && trace)
            logger.info("-- REMOVED: " + search);
        return future;
    }

    // CACHE / LOAD MANAGEMENT
    //----------------------------------------------------

    /**
     * A thread that regularly calls performLoadManagement() to
     * ensure that load management continues even if no new requests are coming in.
     */
    class LoadManagerThread extends Thread implements UncaughtExceptionHandler {

        /** Construct the load manager thread object. */
        public LoadManagerThread() {
            super("BlsLoadManagerThread");
            setUncaughtExceptionHandler(this);
        }

        /**
         * Run the thread, performing the requested search.
         */
        @Override
        public void run() {
            while (!interrupted()) {
                try {
                    Thread.sleep(500);
                } catch (InterruptedException e) {
                    logger.info("LOADMGR interrupted");
                    return;
                }

                performLoadManagement();
            }
        }

        @Override
        public void uncaughtException(Thread t, Throwable e) {
            logger.error("LoadManagerThread threw an exception!");
            e.printStackTrace();
        }

    }

    /**
     * What we can do to a query in response to the server load.
     */
    public static enum ServerLoadQueryAction {
        ABORT,   // abort search
    }

    private BLSConfigCache config;

    private BLSConfigPerformance perfConfig;

    private Comparator<BlsCacheEntry<?>> worthinessComparator;

    private int resultsObjectsInCache;

    private LoadManagerThread loadManagerThread;

    private long lastCacheLog = 0;

    private long lastCacheSnapshot = 0;

    private void initLoadManagement(BLSConfigCache config, BLSConfigPerformance perfConfig) {
        this.config = config;
        this.perfConfig = perfConfig;
<<<<<<< HEAD

=======

        // Make sure long operations can be paused.
        ThreadPauserImpl.setEnabled(perfConfig.isPausingEnabled());
        finishInit();
    }

    private void finishInit() {
>>>>>>> b61d2b6a
        worthinessComparator = new Comparator<BlsCacheEntry<?>>() {
            @Override
            public int compare(BlsCacheEntry<?> o1, BlsCacheEntry<?> o2) {
                long result = o2.worthiness() - o1.worthiness();
                return result == 0 ? 0 : (result < 0 ? -1 : 1);
            }
        };

        loadManagerThread = new LoadManagerThread();
        loadManagerThread.start();
    }

    private synchronized int determineCacheSize() {
        // Estimate the total cache size
        resultsObjectsInCache = 0;
        for (BlsCacheEntry<?> search : searches.values()) {
            resultsObjectsInCache += search.numberOfStoredHits();
        }
        return resultsObjectsInCache;
    }

    /**
     * Evaluate what we need to do (if anything) with each search given the current
     * server load.
     */
    synchronized void performLoadManagement() {

        determineCacheSize();
        long cacheSizeBytes = (long)resultsObjectsInCache * SIZE_OF_HIT;

        List<BlsCacheEntry<?>> searches = new ArrayList<>(this.searches.values());
        int numberOfSearchesInCache = searches.size();

        // Log cache state every 60s
        if (logDatabase != null && System.currentTimeMillis() - lastCacheLog > ONE_MINUTE_MS) {
            int numberRunning = 0;
            int largestEntryHits = 0;
            long oldestEntryAgeMs = 0;
            for (BlsCacheEntry<?> s: searches) {
                if (!s.isSearchDone())
                    numberRunning++;
                if (s.numberOfStoredHits() > largestEntryHits)
                    largestEntryHits = s.numberOfStoredHits();
                if (s.timeSinceCreationMs() > oldestEntryAgeMs)
                    oldestEntryAgeMs = s.timeSinceCreationMs();
            }
            lastCacheLog = System.currentTimeMillis();
            List<BlsCacheEntry<? extends SearchResult>> snapshot = null;
            if (lastCacheLog - lastCacheSnapshot > ONE_MINUTE_MS * 5) {
                // Capture a cache snapshot every 5 minutes
                snapshot = searches;
                lastCacheSnapshot = lastCacheLog;
            }
            logDatabase.addCacheInfo(snapshot, searches.size(), numberRunning, cacheSizeBytes, MemoryUtil.getFree(), (long)largestEntryHits * SIZE_OF_HIT, (int)(oldestEntryAgeMs / 1000));
        }

        // Sort the searches based on descending "worthiness"
        for (BlsCacheEntry<?> s : searches)
            s.calculateWorthiness(); // calculate once before sorting so we don't run into Comparable contract issues because of threading
        searches.sort(worthinessComparator);

        //------------------
        // STEP 1: remove least worthy, finished searches from cache

        // If we're low on memory, remove searches from cache until we're not.
        long freeMegs = MemoryUtil.getFree() / ONE_MB_BYTES;
        long memoryToFreeUpMegs = config.getTargetFreeMemMegs() - freeMegs;

        // Look at searches from least worthy to worthiest.
        // Get rid of old searches
        List<BlsCacheEntry<?>> removed = new ArrayList<>();
        boolean lookAtCacheSizeAndSearchAccessTime = true;
        for (int i = searches.size() - 1; i >= 0; i--) {
            BlsCacheEntry<?> search1 = searches.get(i);

            if (!search1.isSearchDone() && search1.timeUserWaitedMs() > config.getMaxSearchTimeSec() * 1000L) {
                // Search is taking too long. Cancel it.
                if (trace) {
                    logger.debug("Search is taking too long (time " + (search1.timeUserWaitedMs()/1000) + "s > max time "
                            + config.getMaxSearchTimeSec() + "s)");
                    logger.debug("  Cancelling searchjob: " + search1);
                }
                remove(search1.search());
                cacheSizeBytes -= (long)search1.numberOfStoredHits() * SIZE_OF_HIT;
                numberOfSearchesInCache--;
                removed.add(search1);
                search1.cancelSearch();
            } else if (search1.isDone()) {
                // Finished search
                boolean removeBecauseOfCacheSizeOrAge = false;
                boolean isCacheTooBig = false;
                boolean isSearchTooOld = false;
                long cacheSizeMegs = 0;
                boolean tooMuchMemory = false;
                boolean tooManySearches = false;
                if (lookAtCacheSizeAndSearchAccessTime) {
                    tooManySearches = config.getMaxNumberOfJobs() >= 0
                            && numberOfSearchesInCache > config.getMaxNumberOfJobs();
                    cacheSizeMegs = cacheSizeBytes / ONE_MB_BYTES;
                    tooMuchMemory = config.getMaxSizeMegs() >= 0
                            && cacheSizeMegs > config.getMaxSizeMegs();
                    isCacheTooBig = tooManySearches || tooMuchMemory;
                    isSearchTooOld = false;
                    if (!isCacheTooBig) {
                        boolean tooOld = config.getMaxJobAgeSec() * 1000L >= 0
                                && search1.timeUnusedMs() > config.getMaxJobAgeSec() * 1000L;
                        isSearchTooOld = tooOld;
                    }
                    removeBecauseOfCacheSizeOrAge = isCacheTooBig || isSearchTooOld;
                }
                if (memoryToFreeUpMegs > 0 || removeBecauseOfCacheSizeOrAge) {
                    // Search is too old or cache is too big. Keep removing searches until that's no
                    // longer the case
                    // logger.debug("Remove from cache: " + search);
                    if (trace) {
                        if (memoryToFreeUpMegs > 0)
                            logger.debug("Not enough free mem (free " + freeMegs + "M < min free "
                                    + config.getTargetFreeMemMegs() + "M)");
                        else if (tooManySearches)
                            logger.debug("Too many searches in cache (" + searches.size() + " > max size "
                                    + config.getMaxNumberOfJobs() + ")");
                        else if (tooMuchMemory)
                            logger.debug("Cache too large (size " + cacheSizeMegs + "M > max size "
                                    + config.getMaxSizeMegs() + "M)");
                        else
                            logger.debug("Searchjob too old (age " + (int)(search1.timeUnusedMs()/1000) + "s > max age "
                                    + config.getMaxJobAgeSec() + "s)");
                        logger.debug("  Removing searchjob: " + search1);
                    }
                    remove(search1.search());
                    cacheSizeBytes -= (long)search1.numberOfStoredHits() * SIZE_OF_HIT;
                    numberOfSearchesInCache--;
                    removed.add(search1);
                    memoryToFreeUpMegs -= (long)search1.numberOfStoredHits() * SIZE_OF_HIT / ONE_MB_BYTES;

                } else {
                    // Cache is no longer too big and these searches are not too old. Stop checking
                    // that,
                    // just check for long-running searches
                    lookAtCacheSizeAndSearchAccessTime = false;
                }
            }
        }
        // Make sure we don't look at the searches we removed again in the next step
        for (BlsCacheEntry<?> r : removed) {
            searches.remove(r);
        }
        // NOTE: we used to hint the Java GC to run, but this caused severe
        // slowdowns. It's better to rely on the incremental garbage collection.

        //------------------
        // STEP 2: make sure the most worthy searches get the CPU, and abort
        //         any others to avoid bringing down the server.

        int coresLeft = perfConfig.getMaxConcurrentSearches();
        for (BlsCacheEntry<?> search : searches) {
            if (search.isDone()) {
                // Finished search. Keep in cache?

                // NOTE: we'll leave this to removeOldSearches() for now.
                // Later we'll integrate the two.
            } else {
                // Running search. Run or abort?
                boolean isCount = search.search() instanceof SearchCount;
                if (isCount && search.timeSinceLastAccessMs() > perfConfig.getAbandonedCountAbortTimeSec() * 1000L) {
                    applyAction(search, ServerLoadQueryAction.ABORT, "abandoned count");
                } else if (coresLeft > 0) {
                    // A core is available. Run the search.
                    coresLeft--;
                } else {
                    // No cores. Abort the search.
                    applyAction(search, ServerLoadQueryAction.ABORT, "no cores left");
                }
            }
        }
    }

    /**
     * Apply one of the load managing actions to a search.
     *
     * @param search the search
     * @param action the action to apply
     * @param reason the reason for this action, so we can log it
     */
    private void applyAction(BlsCacheEntry<?> search, ServerLoadQueryAction action, String reason) {
        // See what to do with the current search
        switch (action) {
        case ABORT:
            if (!search.isSearchDone()) {
                // TODO: Maybe we should blacklist certain searches for a time?
                if (trace)
                    logger.warn("LOADMGR: Aborting search: " + search + " (" + reason + ")");
                remove(search.search());
                search.cancelSearch();
            }
            break;
        }
    }

    private void checkFreeMemory() {
        long freeMegs = MemoryUtil.getFree() / ONE_MB_BYTES;
        if (freeMegs < config.getMinFreeMemForSearchMegs()) {
            performLoadManagement(); //removeOldSearches(); // try to free up space for next search
            logger.warn(
                    "Can't start new search, not enough memory (" + freeMegs + "M < "
                            + config.getMinFreeMemForSearchMegs() + "M)");
            logger.warn("(NOTE: make sure Tomcat's max heap mem is set to an appropriate value!)");
            throw new InsufficientMemoryAvailable(
                    "The server has insufficient memory available to start a new search. Please try again later. (not enough JVM heap memory for new search; try increasing -Xmx value when starting JVM)");
        }
        // logger.debug("Enough free memory: " + freeMegs + "M");
    }

    /**
     * Dump information about the cache status.
     * @param ds where to write information to
     */
    public synchronized void dataStreamCacheStatus(DataStream ds) {
        long maxSizeMegs = config.getMaxSizeMegs();
        long maxSizeBytes = maxSizeMegs < 0 ? -1 : maxSizeMegs * 1000 * 1000;
        ds.startMap()
                .entry("maxSizeBytes", maxSizeBytes)
                .entry("maxNumberOfSearches", config.getMaxNumberOfJobs())
                .entry("maxSearchAgeSec", config.getMaxJobAgeSec())
                .entry("sizeBytes", resultsObjectsInCache * SIZE_OF_HIT)
                .entry("numberOfSearches", searches.size())
                .entry("freeMemory", MemoryUtil.getFree())
                .endMap();
    }

    /**
     * Dump cache contents.
     * @param ds where to write information to
     * @param debugInfo include debug info?
     */
    public synchronized void dataStreamContents(DataStream ds, boolean debugInfo) {
        ds.startList();
        for (BlsCacheEntry<? extends SearchResult> e: searches.values()) {
            ds.startItem("job");
            e.dataStream(ds, debugInfo);
            ds.endItem();
        }
        ds.endList();
    }

}<|MERGE_RESOLUTION|>--- conflicted
+++ resolved
@@ -133,7 +133,6 @@
         synchronized (this) {
             future = useCache ? (BlsCacheEntry<R>) searches.get(search) : null;
             if (future == null) {
-<<<<<<< HEAD
                 search.log(LogLevel.BASIC, "not found in cache, starting search: " + search);
                 try {
                     checkFreeMemory(); // check that we have sufficient available memory
@@ -144,12 +143,6 @@
                 future = new BlsCacheEntry<>(search);
                 created = true;
                 if (!cacheDisabled && useCache)
-=======
-                checkFreeMemory(); // check that we have sufficient available memory - throws if not
-                future = new BlsCacheEntry<>(search, searchTask);
-                if (useCache) {
-                    if (trace) logger.info("-- ADDED: {}", search);
->>>>>>> b61d2b6a
                     searches.put(search, future);
                 }
                 if (trace) logger.info("-- STARTING: {}", search);
@@ -235,17 +228,7 @@
     private void initLoadManagement(BLSConfigCache config, BLSConfigPerformance perfConfig) {
         this.config = config;
         this.perfConfig = perfConfig;
-<<<<<<< HEAD
-
-=======
-
-        // Make sure long operations can be paused.
-        ThreadPauserImpl.setEnabled(perfConfig.isPausingEnabled());
-        finishInit();
-    }
-
-    private void finishInit() {
->>>>>>> b61d2b6a
+
         worthinessComparator = new Comparator<BlsCacheEntry<?>>() {
             @Override
             public int compare(BlsCacheEntry<?> o1, BlsCacheEntry<?> o2) {
