package nl.inl.blacklab.server.index;

import java.io.File;
import java.io.FileNotFoundException;
import java.io.IOException;
import java.util.ArrayList;
import java.util.Collection;
import java.util.Collections;
import java.util.HashMap;
import java.util.HashSet;
import java.util.List;
import java.util.Map;
import java.util.Set;

import org.apache.commons.io.FileUtils;
import org.apache.commons.io.filefilter.FalseFileFilter;
import org.apache.commons.io.filefilter.IOFileFilter;
import org.apache.commons.lang3.StringUtils;
import org.apache.logging.log4j.LogManager;
import org.apache.logging.log4j.Logger;

import nl.inl.blacklab.exceptions.ErrorOpeningIndex;
import nl.inl.blacklab.index.DocIndexerFactory.Format;
import nl.inl.blacklab.index.DocumentFormats;
import nl.inl.blacklab.indexers.config.ConfigInputFormat;
import nl.inl.blacklab.search.BlackLabIndex;
import nl.inl.blacklab.search.BlackLabIndexWriter;
import nl.inl.blacklab.search.indexmetadata.IndexMetadataWriter;
import nl.inl.blacklab.server.config.BLSConfig;
import nl.inl.blacklab.server.exceptions.BadRequest;
import nl.inl.blacklab.server.exceptions.BlsException;
import nl.inl.blacklab.server.exceptions.ConfigurationException;
import nl.inl.blacklab.server.exceptions.IllegalIndexName;
import nl.inl.blacklab.server.exceptions.IndexNotFound;
import nl.inl.blacklab.server.exceptions.InternalServerError;
import nl.inl.blacklab.server.exceptions.NotAuthorized;
import nl.inl.blacklab.server.jobs.User;
import nl.inl.blacklab.server.search.SearchManager;
import nl.inl.blacklab.server.util.BlsUtils;
import nl.inl.util.FileUtil;
import nl.inl.util.FileUtil.FileTask;

public class IndexManager {

    /**
     * A file by this name is placed in user directories that could not be fully
     * deleted, This can happen under windows when some of the files are still open
     * in some memory-maps (despite .close() having been called) The files cannot be
     * deleted until the streams and files are garbage-collected. Since there is no
     * deterministic way to trigger a gc run, we detect this situation and mark the
     * directory for future deletion.
     */
    private static final String PENDING_DELETION_FILE_MARKER = ".markedfordeletion";

    private static final Logger logger = LogManager.getLogger(IndexManager.class);

    private static final int MAX_USER_INDICES = 10;

    private SearchManager searchMan;

    /** Configured index collections directories */
    private List<File> collectionsDirs;

    /**
     * Logged-in users will have their own private collections dir. This is the
     * parent of those dirs.
     */
    private File userCollectionsDir;

    /**
     * Manages the loaded user document formats and exposes them to BlackLab-core
     * for use.
     */
    private DocIndexerFactoryUserFormats userFormatManager;

    private Map<String, Index> indices = new HashMap<>();

    public IndexManager(SearchManager searchMan, BLSConfig blsConfig) throws ConfigurationException {
        this.searchMan = searchMan;

        // List of index collections dirs (and/or single index dirs)
        List<String> indexes = blsConfig.getIndexLocations();
        collectionsDirs = new ArrayList<>();
        for (String indexPath: indexes) {
            File indexDir = new File(indexPath);
            if (!indexDir.exists()) {
                logger.warn("indexes section contains entry that doesn't exist: " + indexDir);
                continue;
            }
            if (!indexDir.canRead()) {
                logger.warn("indexes section contains unreadable entry: " + indexDir);
                continue;
            }

            // Is this a single index, or a collection of indexes?
            if (BlackLabIndex.isIndex(indexDir)) {
                // Single index.
                logger.debug("Single index found: " + indexDir);
                Index index;
                try {
                    index = new Index(indexDir.getName(), indexDir, searchMan);
                    indices.put(indexDir.getName(), index);
                } catch (FileNotFoundException | IllegalIndexName e) {
                    logger.error("Error opening index '" + indexDir + "'; " + e.getMessage());
                }
            } else {
                // Collection of indices, probably..?
                logger.debug("Index collection dir found: " + indexDir);
                collectionsDirs.add(indexDir);
            }
        }

        // User collections dir; these are like collections, but within a user's directory
        userCollectionsDir = null;
        if (!StringUtils.isEmpty(blsConfig.getUserIndexes())) {
            File userIndexesDir = new File(blsConfig.getUserIndexes());
            if (!userIndexesDir.exists())
                logger.warn("Configured user collections does not exist: " + userIndexesDir);
            else if (!userIndexesDir.canRead())
                logger.warn("Configured user collections unreadable: " + userIndexesDir);
            else {
                userCollectionsDir = userIndexesDir;
                userFormatManager = new DocIndexerFactoryUserFormats(userCollectionsDir);
                DocumentFormats.registerFactory(userFormatManager);
            }
        }

        checkAnyIndexesAvailable();
    }

    private void checkAnyIndexesAvailable() throws ConfigurationException {
        if (indices.isEmpty() && collectionsDirs.isEmpty() && userCollectionsDir == null) {
            throw new ConfigurationException(
                    "Configuration error: no readable index locations found. Create " +
                            "/etc/blacklab/blacklab-server.json containing at least the following:\n" +
                            "{\n" +
                            "  \"indexCollections\": [\n" +
                            "    \"/dir/containing/indices\"\n" +
                            "  ]\n" +
                            "}");
        }
    }

    /**
     * Return the specified user's collection dir.
     *
     * @param userId the user
     * @return the user's collection dir, or null if it can't be read or created
     */
    private File getUserCollectionDir(String userId) {
        if (userCollectionsDir == null || userId == null || userId.isEmpty())
            return null;
        File dir = new File(userCollectionsDir, User.getUserDirNameFromId(userId));
        if (!dir.exists())
            dir.mkdir();
        if (!dir.canRead()) {
            logger.error("Cannot read collections dir for user: " + dir);
            logger.error("(userCollectionsDir = " + userCollectionsDir);
            return null;
        }
        return dir;
    }

    /**
     * Does the specified index exist? Attempts to load any new public indices
     * before returning (if this is a user index, attempts to load any new indices
     * for this user).
     *
     * @param indexId the index we want to check for
     * @return true iff the index exists
     * @throws BlsException
     */
    public synchronized boolean indexExists(String indexId) throws BlsException {
        try {
            cleanupRemovedIndices();
            if (!indices.containsKey(indexId)) {
                if (Index.isUserIndex(indexId))
                    loadUserIndices(Index.getUserId(indexId));
                else
                    loadPublicIndices();
            }
            return indices.containsKey(indexId);
        } catch (IllegalIndexName e) {
            throw new IndexNotFound(e.getMessage());
        }
    }

    /**
     * Create an empty user index.
     *
     * Indices may only be created by a logged-in user in his own private area. The
     * index name is strictly validated, disallowing any weird input.
     *
     * @param user the logged-in user
     * @param indexId the index name, including user prefix
     * @param displayName
     * @param formatIdentifier the document format identifier (e.g. tei, folia, ..).
     *            See {@link DocumentFormats}
     * @throws BlsException if we're not allowed to create the index for whatever
     *             reason
     * @throws ErrorOpeningIndex if creation failed unexpectedly
     */
    public synchronized void createIndex(User user, String indexId, String displayName, String formatIdentifier)
            throws BlsException, ErrorOpeningIndex {
        if (!DocumentFormats.isSupported(formatIdentifier))
            throw new BadRequest("FORMAT_NOT_FOUND", "Unknown format: " + formatIdentifier);
        if (!Index.isUserIndex(indexId))
            throw new NotAuthorized("Can only create private indices.");
        if (!Index.isValidIndexName(indexId))
            throw new IllegalIndexName(indexId);
        if (indexExists(indexId))
            throw new BadRequest("INDEX_ALREADY_EXISTS",
                    "Could not create index. Index already exists.");

        String userId = Index.getUserId(indexId);
        if (!userId.equals(user.getUserId()) && !user.isSuperuser())
            throw new NotAuthorized("Could not create index. Can only create your own private indices.");
        String indexName = Index.getIndexName(indexId);

<<<<<<< HEAD
        // Lexion Change: We don't want to limit the maximum number of indices.
//        if (!canCreateIndex(userId))
//            throw new BadRequest("CANNOT_CREATE_INDEX ",
//                    "Could not create index. You already have the maximum of "
//                            + IndexManager.MAX_USER_INDICES + " indices.");
=======
        if (!canCreateIndex(user))
            throw new BadRequest("CANNOT_CREATE_INDEX ",
                    "Could not create index. You already have the maximum of "
                            + IndexManager.MAX_USER_INDICES + " indices.");
>>>>>>> f8682324

        if (userCollectionsDir == null)
            throw new BadRequest("CANNOT_CREATE_INDEX ",
                    "Could not create index. The server is not configured with support for user content.");

        File userDir = getUserCollectionDir(userId);
        if (userDir == null || !userDir.canWrite())
            throw new InternalServerError("Could not create index. Cannot write in user dir: " + userDir, "CANNOT_WRITE_USER_DIR");

        File indexDir = new File(userDir, indexName);

        // TODO this should be handled by Index
        if (isPendingDeletion(indexDir)) {
            // Don't let any deletion markers linger around (when index used to exist and couldn't be fully deleted)
            BlsUtils.delTree(indexDir);
        }
        boolean contentViewable = true; // user may view his own private corpus documents
        Format format = DocumentFormats.getFormat(formatIdentifier);
        ConfigInputFormat config = format == null ? null : format.getConfig();
        try (BlackLabIndexWriter indexWriter = searchMan.blackLabInstance().create(indexDir, config)) {
            IndexMetadataWriter indexMetadata = indexWriter.metadata();
            if (!StringUtils.isEmpty(displayName))
                indexMetadata.setDisplayName(displayName);
            if (config != null && config.getName() != null)
                indexMetadata.setDocumentFormat(config.getName());
            else if (!StringUtils.isEmpty(formatIdentifier)) {
                indexMetadata.setDocumentFormat(formatIdentifier);
            }
            indexMetadata.setContentViewable(contentViewable);
            indexMetadata.save();
        }

        try {
            logger.debug("Created index: " + indexName + " (" + indexDir + ")");
            indices.put(indexId, new Index(indexId, indexDir, this.searchMan));
        } catch (FileNotFoundException e) {
            throw new ErrorOpeningIndex("Could not open index: " + indexDir, e);
        }
    }

    public boolean canCreateIndex(User user) {
        return userCollectionsDir != null && (getAvailablePrivateIndices(user.getUserId()).size() < IndexManager.MAX_USER_INDICES || user.isSuperuser());
    }

    /**
     * Delete a user index.
     *
     * Only user indices are deletable. The owner must be logged in. The index name
     * is strictly validated, disallowing any weird input. Many other checks are
     * done to root out all kinds of special cases.
     *
     * @param indexId the index id, including user prefix
     * @throws NotAuthorized if this is not a user index
     * @throws IndexNotFound if no such index exists
     * @throws InternalServerError if the index is in an invalid state
     * @throws IllegalIndexName
     */
    public synchronized void deleteUserIndex(String indexId)
            throws NotAuthorized, IndexNotFound, InternalServerError, IllegalIndexName {
        if (!Index.isUserIndex(indexId))
            throw new NotAuthorized("Can only delete private indices.");

        Index index = getIndex(indexId);

        File indexDir = index.getDir();
        File userDir = getUserCollectionDir(index.getUserId());

        // Generally these should never happen as they would have been triggered when the Index was first loaded
        // But, it can't hurt to be certain
        if (!indexDir.isDirectory())
            throw new InternalServerError("Could not delete index. Not an index.", "INTERR_DELETING_INDEX1");
        if (!userDir.canWrite() || !indexDir.canWrite())
            throw new InternalServerError("Could not delete index. Check file permissions.", "INTERR_DELETING_INDEX2");
        if (!indexDir.getAbsoluteFile().getParentFile().equals(userDir)) // Yes, we're paranoid..
            throw new InternalServerError("Could not delete index. Not found in user dir.", "INTERR_DELETING_INDEX3");
        if (!BlackLabIndex.isIndex(indexDir)) { // ..but are we paranoid enough?
            throw new InternalServerError("Could not delete index. Not a BlackLab index.", "INTERR_DELETING_INDEX4");
        }

        // Don't follow symlinks
        try {
            if (BlsUtils.isSymlink(indexDir)) {
                throw new InternalServerError("Could not delete index. Is a symlink.", "INTERR_DELETING_INDEX5");
            }
        } catch (IOException e1) {
            throw new InternalServerError("INTERR_DELETING_INDEX6");
        }

        // Can we even delete the whole tree? If not, don't even try.
        try {
            FileUtil.processTree(indexDir, new FileTask() {
                @Override
                public void process(File f) {
                    if (!f.canWrite())
                        throw new RuntimeException("Cannot delete " + f);
                }
            });
        } catch (Exception e) {
            throw new InternalServerError("Could not delete index. Can't delete all files/dirs.", "INTERR_DELETING_INDEX7");
        }

        // Everything seems ok. Delete the index.
        logger.debug("Deleting user index " + index.getId());
        indices.remove(indexId);
        index.close();

        // Cant guarantee this will work, but may as well try
        System.gc();
        System.runFinalization();

        BlsUtils.delTree(indexDir);
        // didn't fully delete, this can happen under windows when some memmapped buffers haven't been gc'd yet
        // This is a system bug, not something we can do anything about, the gc first needs to clean up all references to those maps
        // Mark the directory and attempt to delete it next time we come across it
        if (indexDir.canRead())
            markForDeletion(indexDir);
    }

    /**
     * Get the Index with this id. Attempts to load public indices (if this index is
     * a user index, additionally tries to load the user's indices).
     *
     * @param indexId
     * @return the Index, never null
     * @throws IndexNotFound when the index could not be found
     */
    public synchronized Index getIndex(String indexId) throws IndexNotFound {
        try {
            cleanupRemovedIndices();
            if (!indices.containsKey(indexId)) {
                if (Index.isUserIndex(indexId))
                    loadUserIndices(Index.getUserId(indexId));
                else
                    loadPublicIndices();
            }

            Index index = indices.get(indexId);
            if (index == null)
                throw new IndexNotFound(indexId);

            return index;
        } catch (IllegalIndexName e) {
            throw new IndexNotFound(e.getMessage());
        }
    }

    /**
     * Get all public indices plus all indices owned by this user. Attempts to load
     * any new public indices and indices owned by this user.
     *
     * @param userId the user
     * @return the list of indices
     */
    public synchronized List<Index> getAllAvailableIndices(String userId) {
        List<Index> availableIndices = new ArrayList<>();
        availableIndices.addAll(getAvailablePrivateIndices(userId));
        availableIndices.addAll(getAvailablePublicIndices());

        availableIndices.sort(Index.COMPARATOR);
        return availableIndices;
    }

    /**
     * Return the list of private indices available for searching. Attempts to load
     * any new indices for this user.
     *
     * @param userId the user
     * @return the list of indices
     */
    public synchronized Collection<Index> getAvailablePrivateIndices(String userId) {
        if (userId == null)
            return Collections.emptyList();

        cleanupRemovedIndices();
        loadUserIndices(userId);

        Set<Index> availableIndices = new HashSet<>();
        for (Index i : indices.values()) {
            if (userId.equals(i.getUserId()))
                availableIndices.add(i);
        }

        return availableIndices;
    }

    /**
     * Return the list of public indices available for searching. Attempts to load
     * any new public indices.
     *
     * @return the list of indices
     */
    public synchronized Collection<Index> getAvailablePublicIndices() {
        Set<Index> availableIndices = new HashSet<>();

        cleanupRemovedIndices();
        loadPublicIndices();
        for (Index i : indices.values()) {
            if (!i.isUserIndex())
                availableIndices.add(i);
        }

        return availableIndices;
    }

    /**
     * Find all indices within our collection directories, and add them to the
     * {@link IndexManager#indices} list. Indices that are already loaded are
     * skipped.
     */
    private synchronized void loadPublicIndices() {
        if (collectionsDirs == null)
            return;

        synchronized (indices) {
            logger.debug("Looking for indices in collectionsDirs...");
            for (File collection : collectionsDirs) {
                logger.debug("Scanning collectionsDir: " + collection);
                // A file filter that accepts all directories (and files) except the userCollectionsDir,
                // so if the userCollectionsDir is inside a collectionsDir, it is not suddenly made public
                IOFileFilter notUserDirFilter = new IOFileFilter() {
                    @Override
                    public boolean accept(File pathName) {
                        try {
                            if (userCollectionsDir == null)
                                return true;
                            return !pathName.getCanonicalPath().equals(userCollectionsDir.getCanonicalPath());
                        } catch (IOException e) {
                            throw new RuntimeException(e);
                        }
                    }

                    @Override
                    public boolean accept(File pathName, String fileName) {
                        return accept(pathName);
                    }
                };
                for (File subDir : FileUtils.listFilesAndDirs(collection, FalseFileFilter.FALSE,
                        notUserDirFilter /* can't filter on name yet, or it will only recurse into dirs with that name */)) {
                    if (/*!subDir.getName().equals("index") ||*/ !subDir.canRead() || !BlackLabIndex.isIndex(subDir)) {
                        if (subDir.getParentFile().equals(collection)) {
                            logger.debug("  Direct subdir of collection dir is not an index or cannot read: " + subDir);
                        }
                        continue;
                    }

                    String indexName = subDir.getName();
                    if (indexName.equals("index")) {
                        // Not a very useful name; the parent directory usually contains the index name in this case
                        indexName = subDir.getAbsoluteFile().getParentFile().getName();
                        if (indices.containsKey(indexName))
                            continue;

                        logger.warn("Found index directory named 'index': " + subDir);
                        logger.warn("Replacing this with the parent directory name (" + indexName
                                + "), but note that this behaviour is deprecated.");
                    }
                    if (indices.containsKey(indexName))
                        continue;

                    try {
                        logger.debug("Index found: " + indexName + " (" + subDir + ")");
                        indices.put(indexName, new Index(indexName, subDir, searchMan));
                    } catch (Exception e) {
                        logger.info("Error while loading index " + indexName + " at location " + subDir + "; "
                                + e.getMessage());
                    }
                }
            }
        }
    }

    /**
     * Find and add all indices within this user's private directory, and add them
     * to the {@link IndexManager#indices} list. Indices that are already loaded are
     * skipped.
     *
     * @param userId the user for which to load indices
     */
    private synchronized void loadUserIndices(String userId) {
        File userDir = getUserCollectionDir(userId);
        if (userDir == null)
            return;

        /*
         * User indices are stored as a flat list of directories inside the user's private directory like so:
         * 	userDir
         * 		indexDir1
         * 		indexDir2
         * 		...
         *
         * The name of the directory is the UNPREFIXED name of the index, so we need to take care to concatenate the userId and indexName
         * so the index can be recognised as a private index.
         */
        logger.debug("Scanning userDir: " + userDir);
        for (File f : userDir.listFiles(BlsUtils.readableDirFilter)) {
            if (isPendingDeletion(f)) {
                BlsUtils.delTree(f);
                if (f.canRead())
                    markForDeletion(f); // Deleting didn't work (yet)
                continue;
            }

            if (!f.canRead() || !BlackLabIndex.isIndex(f))
                continue;

            try {
                String indexId = Index.getIndexId(f.getName(), userId);
                if (indices.containsKey(indexId))
                    continue;

                logger.debug("User index found: " + indexId + " (" + f + ")");
                indices.put(indexId, new Index(indexId, f, searchMan));
            } catch (Exception e) {
                logger.info("Error while loading index " + f.getName() + " at location " + f + "; " + e.getMessage());
            }
        }
    }

    /**
     * Checks all indices to see if their directories are still readable, and
     * removes them if this is not the case. This can happen when the index is
     * deleted on-disk while we're running. This feature is explicitly supported.
     */
    private synchronized void cleanupRemovedIndices() {
        List<String> removedIds = new ArrayList<>();
        for (Index i : indices.values()) {
            if (!i.getDir().canRead()) {
                removedIds.add(i.getId());
            }
        }
        for (String id : removedIds) {
            indices.remove(id).close();
        }
    }

    private static void markForDeletion(File directory) {
        try {
            File deletionMarker = new File(directory, PENDING_DELETION_FILE_MARKER);
            deletionMarker.createNewFile();
        } catch (IOException e) {
            logger.error("Cannot mark directory for future deletion: " + e.getMessage());
        }
    }

    private static boolean isPendingDeletion(File directory) {
        File deletionMarker = new File(directory, PENDING_DELETION_FILE_MARKER);
        return (deletionMarker.exists() && deletionMarker.canRead());
    }

    /**
     * Note that this will return null if no userCollectionsDir has been set
     * configured, as there is no place to store/read the formats.
     *
     * @return The user format manager/DocIndexerFactory.
     */
    public DocIndexerFactoryUserFormats getUserFormatManager() {
        return userFormatManager;
    }
}<|MERGE_RESOLUTION|>--- conflicted
+++ resolved
@@ -217,18 +217,11 @@
             throw new NotAuthorized("Could not create index. Can only create your own private indices.");
         String indexName = Index.getIndexName(indexId);
 
-<<<<<<< HEAD
         // Lexion Change: We don't want to limit the maximum number of indices.
 //        if (!canCreateIndex(userId))
 //            throw new BadRequest("CANNOT_CREATE_INDEX ",
 //                    "Could not create index. You already have the maximum of "
 //                            + IndexManager.MAX_USER_INDICES + " indices.");
-=======
-        if (!canCreateIndex(user))
-            throw new BadRequest("CANNOT_CREATE_INDEX ",
-                    "Could not create index. You already have the maximum of "
-                            + IndexManager.MAX_USER_INDICES + " indices.");
->>>>>>> f8682324
 
         if (userCollectionsDir == null)
             throw new BadRequest("CANNOT_CREATE_INDEX ",
