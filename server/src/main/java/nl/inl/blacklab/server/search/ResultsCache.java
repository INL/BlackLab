--- conflicted
+++ resolved
@@ -144,29 +144,13 @@
 
         CacheLoader<SearchInfoWrapper, SearchResult> cacheLoader = new CacheLoader<SearchInfoWrapper, SearchResult>() {
             @Override
-<<<<<<< HEAD
-            public @Nullable SearchResult load(Search<?> search) throws Exception {
-                ThreadContext.put("requestId", Integer.toHexString(search.hashCode()));
-                long start = System.currentTimeMillis();
-                Future<? extends SearchResult> job;
-                if (runningJobs.containsKey(search)) {
-                    job = runningJobs.get(search);
-                } else {
-                    job = ResultsCache.this.threadPool.submit( () -> search.executeInternal(null) );
-                    runningJobs.put(search, job);
-                }
-                SearchResult searchResult = job.get();
-                logger.warn("Search time is: {}", System.currentTimeMillis() - start);
-                runningJobs.remove(search);
-                return searchResult;
-=======
             public SearchResult load(final SearchInfoWrapper searchWrapper) throws Exception {
                 final String requestId = searchWrapper.getRequestId();
                 ThreadContext.put("requestId", requestId);
                 Future<CacheEntryWithResults<? extends SearchResult>> job = runningJobs.computeIfAbsent(searchWrapper.getSearch(), (search) -> ResultsCache.this.threadPool.submit(() -> {
                     ThreadContext.put("requestId", requestId);
                     final long startTime = System.currentTimeMillis();
-                    SearchResult results = search.executeInternal();
+                    SearchResult results = search.executeInternal(null);
                     ThreadContext.remove("requestId");
                     return new CacheEntryWithResults<>(results, System.currentTimeMillis() - startTime);
                 }));
@@ -174,7 +158,6 @@
                 logger.warn("Internal search time is: {}", searchResult.timeUserWaitedMs());
                 runningJobs.remove(searchWrapper.getSearch());
                 return searchResult.getResults();
->>>>>>> dbb8525b
             }
         };
 
