--- conflicted
+++ resolved
@@ -1,9 +1,5 @@
 package nl.inl.blacklab.server.search;
 
-<<<<<<< HEAD
-=======
-import java.io.File;
-import java.io.IOException;
 import java.lang.reflect.Constructor;
 import java.util.concurrent.ExecutorService;
 
@@ -12,7 +8,6 @@
 import org.apache.logging.log4j.Logger;
 
 import nl.inl.blacklab.exceptions.BlackLabRuntimeException;
->>>>>>> 0b32ceca
 import nl.inl.blacklab.search.BlackLab;
 import nl.inl.blacklab.search.BlackLabEngine;
 import nl.inl.blacklab.searches.SearchCache;
@@ -51,15 +46,8 @@
         blackLab = BlackLab.createEngine(numberOfSearchThreads, maxThreadsPerSearch);
 
         // Create the cache
-<<<<<<< HEAD
-        int abandonedCountAbortTimeSec = config.getPerformance().getAbandonedCountAbortTimeSec();
-        int maxConcurrentSearches = config.getPerformance().getMaxConcurrentSearches();
-        boolean traceCache = config.getLog().getTrace().isCache();
-        cache = new BlsCache(config.getCache(), maxConcurrentSearches, abandonedCountAbortTimeSec, traceCache);
-=======
         String cacheClass = config.getCache().getImplementation();
-        cache = createCache(cacheClass, config, blackLab.searchExecutorService(), logDatabase);
->>>>>>> 0b32ceca
+        cache = createCache(cacheClass, config, blackLab.searchExecutorService());
 
         // Find the indices
         indexMan = new IndexManager(this, config);
@@ -89,15 +77,7 @@
         indexMan = null;
     }
 
-<<<<<<< HEAD
-    public BlsCache getBlackLabCache() {
-=======
-    public LogDatabase getLogDatabase() {
-        return logDatabase;
-    }
-
     public SearchCache getBlackLabCache() {
->>>>>>> 0b32ceca
         return cache;
     }
 
@@ -117,7 +97,7 @@
         return blackLab;
     }
 
-    private SearchCache createCache(String implementationName, BLSConfig config, ExecutorService executorService, LogDatabase logDb) {
+    private SearchCache createCache(String implementationName, BLSConfig config, ExecutorService executorService) {
         // If no implementation is set load the BlsCache as the default implementation
         if (StringUtils.isBlank(implementationName))
             implementationName = "BlsCache";
@@ -132,9 +112,9 @@
             // by finding a constructor that matches the below arguments
             // if no constructor is found, the creation of the class fails.
             Constructor<?> declaredConstructor = Class.forName(fqClassName)
-                .getDeclaredConstructor(BLSConfig.class, ExecutorService.class, LogDatabase.class);
+                .getDeclaredConstructor(BLSConfig.class, ExecutorService.class);
             SearchCache cache = (SearchCache) declaredConstructor
-                .newInstance(config, executorService, logDatabase);
+                .newInstance(config, executorService);
             logger.info("Created cache with class: {}", fqClassName);
             return cache;
         } catch (Exception ex) {
