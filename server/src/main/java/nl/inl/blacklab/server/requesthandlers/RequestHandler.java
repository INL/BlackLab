package nl.inl.blacklab.server.requesthandlers;

import java.lang.reflect.Constructor;
import java.lang.reflect.InvocationTargetException;
import java.util.Arrays;
import java.util.HashMap;
import java.util.Map;
import java.util.Map.Entry;

import javax.servlet.http.HttpServletRequest;
import javax.servlet.http.HttpServletResponse;

import org.apache.commons.fileupload.servlet.ServletFileUpload;
import org.apache.commons.lang3.StringUtils;
import org.apache.logging.log4j.LogManager;
import org.apache.logging.log4j.Logger;
import org.apache.lucene.document.Document;

import nl.inl.blacklab.perdocument.DocCount;
import nl.inl.blacklab.perdocument.DocCounts;
import nl.inl.blacklab.perdocument.DocGroupProperty;
import nl.inl.blacklab.perdocument.DocResult;
import nl.inl.blacklab.perdocument.DocResults;
import nl.inl.blacklab.search.Hits;
import nl.inl.blacklab.search.HitsSample;
import nl.inl.blacklab.search.ResultsWindow;
import nl.inl.blacklab.search.Searcher;
import nl.inl.blacklab.search.grouping.DocOrHitGroups;
import nl.inl.blacklab.search.indexstructure.IndexStructure;
import nl.inl.blacklab.search.indexstructure.MetadataFieldDesc;
import nl.inl.blacklab.server.BlackLabServer;
import nl.inl.blacklab.server.datastream.DataFormat;
import nl.inl.blacklab.server.datastream.DataStream;
import nl.inl.blacklab.server.exceptions.BlsException;
import nl.inl.blacklab.server.index.Index;
import nl.inl.blacklab.server.index.Index.IndexStatus;
import nl.inl.blacklab.server.index.IndexManager;
import nl.inl.blacklab.server.jobs.JobDescription;
import nl.inl.blacklab.server.jobs.JobFacets;
import nl.inl.blacklab.server.jobs.User;
import nl.inl.blacklab.server.search.SearchManager;
import nl.inl.blacklab.server.util.ParseUtil;
import nl.inl.blacklab.server.util.ServletUtil;

/**
 * Base class for request handlers, to handle the different types of
 * requests. The static handle() method will dispatch the request to the
 * appropriate subclass.
 */
public abstract class RequestHandler {
	private static final String METADATA_FIELD_CONTENT_VIEWABLE = "contentViewable";

	static final Logger logger = LogManager.getLogger(RequestHandler.class);

	public static final int HTTP_OK = HttpServletResponse.SC_OK;

	/** The available request handlers by name */
	static Map<String, Class<? extends RequestHandler>> availableHandlers;

	// Fill the map with all the handler classes
	static {
		availableHandlers = new HashMap<>();
		//availableHandlers.put("cache-info", RequestHandlerCacheInfo.class);
		availableHandlers.put("debug", RequestHandlerDebug.class);
		availableHandlers.put("docs", RequestHandlerDocs.class);
		availableHandlers.put("docs-grouped", RequestHandlerDocsGrouped.class);
		availableHandlers.put("docs-csv", RequestHandlerDocsCsv.class);
		availableHandlers.put("docs-grouped-csv", RequestHandlerDocsCsv.class);
		availableHandlers.put("doc-contents", RequestHandlerDocContents.class);
		availableHandlers.put("doc-snippet", RequestHandlerDocSnippet.class);
		availableHandlers.put("doc-info", RequestHandlerDocInfo.class);
		availableHandlers.put("fields", RequestHandlerFieldInfo.class);
		//availableHandlers.put("help", RequestHandlerBlsHelp.class);
		availableHandlers.put("hits", RequestHandlerHits.class);
		availableHandlers.put("hits-grouped", RequestHandlerHitsGrouped.class);
		availableHandlers.put("hits-csv", RequestHandlerHitsCsv.class);
		availableHandlers.put("hits-grouped-csv", RequestHandlerHitsCsv.class);
		availableHandlers.put("status", RequestHandlerIndexStatus.class);
		availableHandlers.put("termfreq", RequestHandlerTermFreq.class);
		availableHandlers.put("", RequestHandlerIndexStructure.class);
		availableHandlers.put("explain", RequestHandlerExplain.class);
		availableHandlers.put("autocomplete", RequestHandlerAutocomplete.class);
	}

	/**
	 * Handle a request by dispatching it to the corresponding subclass.
	 *
	 * @param servlet the servlet object
	 * @param request the request object
	 * @param debugMode debug mode request? Allows extra parameters to be used
	 * @param outputType output type requested (XML, JSON or CSV)
	 * @return the response data
	 */
	public static RequestHandler create(BlackLabServer servlet, HttpServletRequest request, boolean debugMode, DataFormat outputType) {

		// See if a user is logged in
		SearchManager searchManager = servlet.getSearchManager();
		User user = searchManager.getAuthSystem().determineCurrentUser(servlet, request);

		// Parse the URL
		String servletPath = StringUtils.strip(StringUtils.trimToEmpty(request.getServletPath()), "/");
		String[] parts = servletPath.split("/", 3);
		String indexName = parts.length >= 1 ? parts[0] : "";
		RequestHandlerStaticResponse errorObj = new RequestHandlerStaticResponse(servlet, request, user, indexName, null, null);
		if (indexName.startsWith(":")) {
			if (!user.isLoggedIn())
				return errorObj.unauthorized("Log in to access your private indices.");
			// Private index. Prefix with user id.
			indexName = user.getUserId() + indexName;
		}
		String urlResource = parts.length >= 2 ? parts[1] : "";
		String urlPathInfo = parts.length >= 3 ? parts[2] : "";
		boolean resourceOrPathGiven = urlResource.length() > 0 || urlPathInfo.length() > 0;
        boolean pathGiven = urlPathInfo.length() > 0;

        // If we're doing something with a private index, it must be our own.
		boolean isPrivateIndex = false;
		//logger.debug("Got indexName = \"" + indexName + "\" (len=" + indexName.length() + ")");
		String shortName = indexName;
		if (indexName.contains(":")) {
			isPrivateIndex = true;
			String[] userAndIndexName = indexName.split(":");
			if (userAndIndexName.length > 1)
				shortName = userAndIndexName[1];
			else
				return errorObj.illegalIndexName("");
			if (!user.isLoggedIn())
				return errorObj.unauthorized("Log in to access your private indices.");
			if (!user.getUserId().equals(userAndIndexName[0]))
				return errorObj.unauthorized("You cannot access another user's private indices.");
		}

		// Choose the RequestHandler subclass
		RequestHandler requestHandler = null;

		String method = request.getMethod();
		if (method.equals("DELETE")) {
			// Index given and nothing else?
            if (indexName.equals("input-formats")) {
                if (pathGiven)
                    return errorObj.methodNotAllowed("DELETE", null);
                requestHandler = new RequestHandlerDeleteFormat(servlet, request, user, indexName, urlResource, urlPathInfo);
            } else {
    			if (indexName.length() == 0 || resourceOrPathGiven) {
    				return errorObj.methodNotAllowed("DELETE", null);
    			}
    			if (!isPrivateIndex)
    				return errorObj.forbidden("You can only delete your own private indices.");
                requestHandler = new RequestHandlerDeleteIndex(servlet, request, user, indexName, null, null);
            }
		} else if (method.equals("PUT")) {
			return errorObj.methodNotAllowed("PUT", "Create new index with POST to /blacklab-server");
		} else {
			boolean postAsGet = false;
			if (method.equals("POST")) {
				if (indexName.length() == 0 && !resourceOrPathGiven) {
					// POST to /blacklab-server/ : create private index
					requestHandler = new RequestHandlerCreateIndex(servlet, request, user, indexName, urlResource, urlPathInfo);
				} else if (indexName.equals("cache-clear")) {
					// Clear the cache
					if (resourceOrPathGiven) {
						return errorObj.unknownOperation(indexName);
					}
					if (!debugMode) {
						return errorObj.unauthorized("You (" + request.getRemoteAddr() + ") are not authorized to do this.");
					}
					requestHandler = new RequestHandlerClearCache(servlet, request, user, indexName, urlResource, urlPathInfo);
                } else if (indexName.equals("input-formats")) {
                    if (!user.isLoggedIn())
                        return errorObj.unauthorized("You must be logged in to add a format.");
                    requestHandler = new RequestHandlerAddFormat(servlet, request, user, indexName, urlResource, urlPathInfo);
				} else if (/*request.getParameter("data") != null*/ServletFileUpload.isMultipartContent(request)) {
					// Add document to index
					if (!isPrivateIndex)
						return errorObj.forbidden("Can only POST to private indices.");
					if (urlResource.equals("docs") && urlPathInfo.length() == 0) {
						if (!Index.isValidIndexName(indexName))
							return errorObj.illegalIndexName(shortName);

						// POST to /blacklab-server/indexName/docs/ : add data to index
						requestHandler = new RequestHandlerAddToIndex(servlet, request, user, indexName, urlResource, urlPathInfo);
					} else {
						return errorObj.methodNotAllowed("POST", "You can only add new files at .../indexName/docs/");
					}
				} else {
					// Some other POST request; handle it as a GET.
					// (this allows us to handle very large CQL queries that don't fit in a GET URL)
					postAsGet = true;
				}
			}
			if (method.equals("GET") || (method.equals("POST") && postAsGet)) {
				if (indexName.equals("cache-info")) {
					if (resourceOrPathGiven) {
						return errorObj.unknownOperation(indexName);
					}
					if (!debugMode) {
						return errorObj.unauthorized("You (" + request.getRemoteAddr() + ") are not authorized to see this information.");
					}
					requestHandler = new RequestHandlerCacheInfo(servlet, request, user, indexName, urlResource, urlPathInfo);
				} else if (indexName.equals("help")) {
					requestHandler = new RequestHandlerBlsHelp(servlet, request, user, indexName, urlResource, urlPathInfo);
                } else if (indexName.equals("input-formats")) {
                    requestHandler = new RequestHandlerListInputFormats(servlet, request, user, indexName, urlResource, urlPathInfo);
				} else if (indexName.length() == 0) {
					// No index or operation given; server info
					requestHandler = new RequestHandlerServerInfo(servlet, request, user, indexName, urlResource, urlPathInfo);
				} else {
					// Choose based on urlResource
					try {
						String handlerName = urlResource;

						IndexStatus status = searchManager.getIndexManager().getIndex(indexName).getStatus();
						if (status != IndexStatus.AVAILABLE && handlerName.length() > 0 && !handlerName.equals("debug") && !handlerName.equals("fields") && !handlerName.equals("status")) {
							return errorObj.unavailable(indexName, status.toString());
						}

						if (debugMode && !handlerName.isEmpty() && !Arrays.asList("hits", "hits-csv", "hits-grouped-csv", "docs", "docs-csv", "docs-grouped-csv", "fields", "termfreq", "status").contains(handlerName)) {
							handlerName = "debug";
						}

						// HACK to avoid having a different url resource for
						// the lists of (hit|doc) groups: instantiate a different
						// request handler class in this case.
						else if (handlerName.equals("docs") && urlPathInfo.length() > 0) {
							handlerName = "doc-info";
							String p = urlPathInfo;
							if (p.endsWith("/"))
								p = p.substring(0, p.length() - 1);
							if (urlPathInfo.endsWith("/contents")) {
								handlerName = "doc-contents";
							} else if (urlPathInfo.endsWith("/snippet")) {
								handlerName = "doc-snippet";
							} else if (!p.contains("/")) {
								// OK, retrieving metadata
							} else {
								return errorObj.unknownOperation(urlPathInfo);
							}
						}
						else if (handlerName.equals("hits") || handlerName.equals("docs")) {
							if (request.getParameter("group") != null) {
								String viewgroup = request.getParameter("viewgroup");
								if (viewgroup == null || viewgroup.length() == 0)
									handlerName += "-grouped"; // list of groups instead of contents
							} else if (request.getParameter("viewgroup") != null) {
								// "viewgroup" parameter without "group" parameter; error.

								return errorObj.badRequest("ERROR_IN_GROUP_VALUE", "Parameter 'viewgroup' specified, but required 'group' parameter is missing.");
							}
							if (outputType == DataFormat.CSV)
								handlerName += "-csv";
						}

						if (!availableHandlers.containsKey(handlerName))
							return errorObj.unknownOperation(handlerName);
						Class<? extends RequestHandler> handlerClass = availableHandlers.get(handlerName);
						Constructor<? extends RequestHandler> ctor = handlerClass.getConstructor(BlackLabServer.class, HttpServletRequest.class, User.class, String.class, String.class, String.class);
						//servlet.getSearchManager().getSearcher(indexName); // make sure it's open
						requestHandler = ctor.newInstance(servlet, request, user, indexName, urlResource, urlPathInfo);
					} catch (BlsException e) {
						return errorObj.error(e.getBlsErrorCode(), e.getMessage(), e.getHttpStatusCode());
					} catch (NoSuchMethodException e) {
						// (can only happen if the required constructor is not available in the RequestHandler subclass)
						logger.error("Could not get constructor to create request handler", e);
						return errorObj.internalError(e, debugMode, 2);
					} catch (IllegalArgumentException e) {
						logger.error("Could not create request handler", e);
						return errorObj.internalError(e, debugMode, 3);
					} catch (InstantiationException e) {
						logger.error("Could not create request handler", e);
						return errorObj.internalError(e, debugMode, 4);
					} catch (IllegalAccessException e) {
						logger.error("Could not create request handler", e);
						return errorObj.internalError(e, debugMode, 5);
					} catch (InvocationTargetException e) {
						logger.error("Could not create request handler", e);
						return errorObj.internalError(e, debugMode, 6);
					}
				}
			}
			if (requestHandler == null) {
				return errorObj.internalError("RequestHandler.create called with wrong method: " + method, debugMode, 10);
			}
		}
		if (debugMode)
			requestHandler.setDebug(debugMode);
		return requestHandler;
	}

	boolean debugMode;

	/** The servlet object */
	BlackLabServer servlet;

	/** The HTTP request object */
	HttpServletRequest request;

	/** Search parameters from request */
	SearchParameters searchParam;

	/** The BlackLab index we want to access, e.g. "opensonar" for "/opensonar/doc/1/content" */
	String indexName;

	/** The type of REST resource we're accessing, e.g. "doc" for "/opensonar/doc/1/content" */
	String urlResource;

	/** The part of the URL path after the resource name, e.g. "1/content" for "/opensonar/doc/1/content" */
	String urlPathInfo;

	/** The search manager, which executes and caches our searches */
	SearchManager searchMan;

	/** User id (if logged in) and/or session id */
	User user;

	protected IndexManager indexMan;

	RequestHandler(BlackLabServer servlet, HttpServletRequest request, User user, String indexName, String urlResource, String urlPathInfo) {
		this.servlet = servlet;
		this.request = request;
		searchMan = servlet.getSearchManager();
		indexMan = searchMan.getIndexManager();
		String pathAndQueryString = ServletUtil.getPathAndQueryString(request);

		if (!(this instanceof RequestHandlerStaticResponse) && !pathAndQueryString.startsWith("/cache-info")) { // annoying when monitoring
			logger.info(ServletUtil.shortenIpv6(request.getRemoteAddr()) + " " + user.uniqueIdShort() + " " + request.getMethod() + " " + pathAndQueryString);
		}

		boolean isDocs = isDocsOperation();
		searchParam = servlet.getSearchParameters(isDocs, request, indexName);
		this.indexName = indexName;
		this.urlResource = urlResource;
		this.urlPathInfo = urlPathInfo;
		this.user = user;

	}

	/**
	 * Returns the response data type, if we want to override it.
	 *
	 * Used for returning doc contents, which are always XML, never JSON.
	 *
	 * @return the response data type to use, or null for the user requested one
	 */
	public DataFormat getOverrideType() {
		return null;
	}

	/**
	 * May the client cache the response of this operation?
	 *
	 * @return false if the client should not cache the response
	 */
	public boolean isCacheAllowed() {
		return request.getMethod().equals("GET");
	}

	public boolean omitBlackLabResponseRootElement() {
		return false;
	}

	protected boolean isDocsOperation() {
		return false;
	}

	private void setDebug(boolean debugMode) {
		this.debugMode = debugMode;
	}

	public void debug(Logger logger, String msg) {
		logger.debug(user.uniqueIdShort() + " " + msg);
	}

	public void warn(Logger logger, String msg) {
		logger.warn(user.uniqueIdShort() + " " + msg);
	}

	public void info(Logger logger, String msg) {
		logger.info(user.uniqueIdShort() + " " + msg);
	}

	public void error(Logger logger, String msg) {
		logger.error(user.uniqueIdShort() + " " + msg);
	}

	/**
	 * Child classes should override this to handle the request.
	 * @param ds output stream
	 * @return the response object
	 *
	 * @throws BlsException if the query can't be executed
	 * @throws InterruptedException if the thread was interrupted
	 */
	public abstract int handle(DataStream ds) throws BlsException, InterruptedException;

	/**
	 * Stream document information (metadata, contents authorization)
	 *
	 * @param ds where to stream information
	 * @param searcher our index
	 * @param document Lucene document
	 */
	public void dataStreamDocumentInfo(DataStream ds, Searcher searcher, Document document) {
		ds.startMap();
		IndexStructure struct = searcher.getIndexStructure();
		for (String metadataFieldName: struct.getMetadataFields()) {
			String value = document.get(metadataFieldName);
			if (value != null && !value.equals("lengthInTokens") && !value.equals("mayView"))
				ds.entry(metadataFieldName, value);
		}
		int subtractFromLength = struct.alwaysHasClosingToken() ? 1 : 0;
		String tokenLengthField = struct.getMainContentsField().getTokenLengthField();
                
		if (tokenLengthField != null)
			ds.entry("lengthInTokens", Integer.parseInt(document.get(tokenLengthField)) - subtractFromLength);
		ds	.entry("mayView", mayView(struct, document))
		.endMap();
	}

<<<<<<< HEAD
        /**
         * a document may be viewed when a contentViewable metadata field with a value true is registered with either the document or with the index metadata.
         * @param struct
         * @param document
         * @return 
         */
        protected boolean mayView(IndexStructure struct, Document document) {
		for (String metadataFieldName: struct.getMetadataFields()) {
                        if ("contentViewable".equals(metadataFieldName)) {
                            return Boolean.parseBoolean(document.get(metadataFieldName));
                        }
		}
                return struct.contentViewable();
        }
=======
    /**
     * a document may be viewed when a contentViewable metadata field with a value true is registered with either the document or with the index metadata.
     * @param struct
     * @param document
     * @return 
     */
    protected boolean mayView(IndexStructure struct, Document document) {
    	if (struct.hasMetadataField(METADATA_FIELD_CONTENT_VIEWABLE))
            return Boolean.parseBoolean(document.get(METADATA_FIELD_CONTENT_VIEWABLE));
	    return struct.contentViewable();
    }
    
>>>>>>> a440d114
	protected void dataStreamFacets(DataStream ds, DocResults docsToFacet, JobDescription facetDesc) throws BlsException {

		JobFacets facets = (JobFacets)searchMan.search(user, facetDesc, true);
		Map<String, DocCounts> counts = facets.getCounts();

		ds.startMap();
		for (Entry<String, DocCounts> e: counts.entrySet()) {
			String facetBy = e.getKey();
			DocCounts facetCounts = e.getValue();
			facetCounts.sort(DocGroupProperty.size());
			ds.startAttrEntry("facet", "name", facetBy)
				.startList();
			int n = 0, maxFacetValues = 10;
			int totalSize = 0;
			for (DocCount count: facetCounts) {
				ds.startItem("item").startMap()
					.entry("value", count.getIdentity().toString())
					.entry("size", count.size())
				.endMap().endItem();
				totalSize += count.size();
				n++;
				if (n >= maxFacetValues)
					break;
			}
			if (totalSize < facetCounts.getTotalResults()) {
				ds	.startItem("item")
						.startMap()
							.entry("value", "[REST]")
							.entry("size", facetCounts.getTotalResults() - totalSize)
						.endMap()
					.endItem();
			}
			ds	.endList()
			.endAttrEntry();
		}
		ds.endMap();
	}

	public static void dataStreamDocFields(DataStream ds, IndexStructure struct) {
		ds.startMap();
		if (struct.pidField() != null)
			ds.entry("pidField", struct.pidField());
		if (struct.titleField() != null)
			ds.entry("titleField", struct.titleField());
		if (struct.authorField() != null)
			ds.entry("authorField", struct.authorField());
		if (struct.dateField() != null)
			ds.entry("dateField", struct.dateField());
		ds.endMap();
	}

	protected Searcher getSearcher() throws BlsException {
		return indexMan.getIndex(indexName).getSearcher();
	}

	protected boolean isBlockingOperation() {
		String str = ServletUtil.getParameter(request, "block", "yes").toLowerCase();
		try {
			return ParseUtil.strToBool(str);
		} catch (IllegalArgumentException e) {
			debug(logger, "Illegal boolean value for parameter '" + "block" + "': " + str);
			return false;
		}
	}

	/**
	 * Get the pid for the specified document
	 *
	 * @param searcher where we got this document from
	 * @param luceneDocId
	 *            Lucene document id
	 * @param document
	 *            the document object
	 * @return the pid string (or Lucene doc id in string form if index has no
	 *         pid field)
	 */
	public static String getDocumentPid(Searcher searcher, int luceneDocId,
			Document document) {
		String pidField = searcher.getIndexStructure().pidField(); //getIndexParam(indexName, user).getPidField();
		if (pidField == null || pidField.length() == 0)
			return "" + luceneDocId;
		return document.get(pidField);
	}

	/**
	 * Output most of the fields of the search summary.
	 *
	 * @param ds where to output XML/JSON
	 * @param searchParam original search parameters
	 * @param searchTime time the search took
	 * @param countTime time the count took
	 * @param hits hits found (may be null for certain searches)
	 * @param totalHits hits instance used for calculating total
	 *    (unfortunately, may be different instance than hits because
	 *     of how cache works now - should be improved)
	 * @param isViewDocGroup are we viewing single document group?
	 * @param docResults document results, if this is a document search
	 * @param groups information about groups, if we were grouping
	 * @param window our viewing window
	 * @throws BlsException
	 */
	protected void addSummaryCommonFields(DataStream ds, SearchParameters searchParam, double searchTime, double countTime,
			Hits hits, Hits totalHits, boolean isViewDocGroup, DocResults docResults, DocOrHitGroups groups, ResultsWindow window) throws BlsException {

		if (hits == null && docResults != null) {
			hits = docResults.getOriginalHits();
			totalHits = hits;
		}

		// Our search parameters
		ds.startEntry("searchParam");
		searchParam.dataStream(ds);
		ds.endEntry();

		IndexStatus status = indexMan.getIndex(searchParam.getIndexName()).getStatus();
		if (status != IndexStatus.AVAILABLE) {
			ds.entry("indexStatus", status.toString());
		}

		// Information about search progress
		ds.entry("searchTime", (int)(searchTime * 1000));
		boolean countFailed = countTime < 0;
		if (countTime != 0)
			ds.entry("countTime", (int)(countTime * 1000));
		ds.entry("stillCounting", totalHits == null ? false : !totalHits.doneFetchingHits());

		// Information about the number of hits/docs, and whether there were too many to retrieve/count
		if (totalHits != null) {
			// We have a hits object we can query for this information
			ds	.entry("numberOfHits", countFailed ? -1 : totalHits.countSoFarHitsCounted())
				.entry("numberOfHitsRetrieved", totalHits.countSoFarHitsRetrieved())
				.entry("stoppedCountingHits", totalHits.maxHitsCounted())
				.entry("stoppedRetrievingHits", totalHits.maxHitsRetrieved());
			ds	.entry("numberOfDocs", countFailed ? -1 : totalHits.countSoFarDocsCounted())
				.entry("numberOfDocsRetrieved", totalHits.countSoFarDocsRetrieved());
		} else if (isViewDocGroup) {
			// Viewing single group of documents, possibly based on a hits search.
			// group.getResults().getOriginalHits() returns null in this case,
			// so we have to iterate over the DocResults and sum up the hits ourselves.
			int numberOfHits = 0;
			for (DocResult dr: docResults) {
				numberOfHits += dr.getNumberOfHits();
			}
			ds	.entry("numberOfHits", numberOfHits)
				.entry("numberOfHitsRetrieved", numberOfHits);

			int numberOfDocsCounted = docResults.size();
			if (countFailed)
				numberOfDocsCounted = -1;
			ds	.entry("numberOfDocs", numberOfDocsCounted)
				.entry("numberOfDocsRetrieved", docResults.size());
		} else {
			// Documents-only search (no hits). Get the info from the DocResults.
			ds	.entry("numberOfDocs", docResults.countSoFarDocsCounted())
				.entry("numberOfDocsRetrieved", docResults.countSoFarDocsRetrieved());
		}

		// Information about grouping operation
		if (groups != null) {
			ds	.entry("numberOfGroups", groups.numberOfGroups())
				.entry("largestGroupSize", groups.getLargestGroupSize());
		}

		// Information about our viewing window
		if (window != null) {
			ds	.entry("windowFirstResult", window.first())
				.entry("requestedWindowSize", window.requestedWindowSize())
				.entry("actualWindowSize", window.size())
				.entry("windowHasPrevious", window.hasPrevious())
				.entry("windowHasNext", window.hasNext());
		}

		// Information about hit sampling
		if (hits instanceof HitsSample) {
			HitsSample sample = ((HitsSample)hits);
			ds.entry("sampleSeed", sample.seed());
			if (sample.exactNumberGiven())
				ds.entry("sampleSize", sample.numberOfHitsToSelect());
			else
				ds.entry("samplePercentage", Math.round(sample.ratio() * 100 * 100) / 100.0);
		}
	}
}<|MERGE_RESOLUTION|>--- conflicted
+++ resolved
@@ -416,22 +416,6 @@
 		.endMap();
 	}
 
-<<<<<<< HEAD
-        /**
-         * a document may be viewed when a contentViewable metadata field with a value true is registered with either the document or with the index metadata.
-         * @param struct
-         * @param document
-         * @return 
-         */
-        protected boolean mayView(IndexStructure struct, Document document) {
-		for (String metadataFieldName: struct.getMetadataFields()) {
-                        if ("contentViewable".equals(metadataFieldName)) {
-                            return Boolean.parseBoolean(document.get(metadataFieldName));
-                        }
-		}
-                return struct.contentViewable();
-        }
-=======
     /**
      * a document may be viewed when a contentViewable metadata field with a value true is registered with either the document or with the index metadata.
      * @param struct
@@ -444,7 +428,6 @@
 	    return struct.contentViewable();
     }
     
->>>>>>> a440d114
 	protected void dataStreamFacets(DataStream ds, DocResults docsToFacet, JobDescription facetDesc) throws BlsException {
 
 		JobFacets facets = (JobFacets)searchMan.search(user, facetDesc, true);
