package nl.inl.util;

import java.io.IOException;
import java.nio.charset.Charset;
import java.util.ArrayList;
import java.util.Collection;
import java.util.HashMap;
import java.util.HashSet;
import java.util.List;
import java.util.Map;
import java.util.Set;
import java.util.TreeMap;
import java.util.TreeSet;

import org.apache.lucene.analysis.Analyzer;
import org.apache.lucene.index.IndexReader;
import org.apache.lucene.index.IndexWriterConfig;
import org.apache.lucene.index.IndexWriterConfig.OpenMode;
import org.apache.lucene.index.LeafReaderContext;
import org.apache.lucene.index.LogMergePolicy;
import org.apache.lucene.index.MergePolicy;
import org.apache.lucene.index.PostingsEnum;
import org.apache.lucene.index.Term;
import org.apache.lucene.index.Terms;
import org.apache.lucene.index.TermsEnum;
import org.apache.lucene.queryparser.classic.ParseException;
import org.apache.lucene.queryparser.classic.QueryParser;
import org.apache.lucene.search.BooleanClause.Occur;
import org.apache.lucene.search.BooleanQuery;
import org.apache.lucene.search.DocIdSetIterator;
import org.apache.lucene.search.FuzzyQuery;
import org.apache.lucene.search.IndexSearcher;
import org.apache.lucene.search.Query;
import org.apache.lucene.search.Scorer;
import org.apache.lucene.search.Weight;
import org.apache.lucene.search.highlight.QueryTermExtractor;
import org.apache.lucene.search.highlight.WeightedTerm;
import org.apache.lucene.util.BytesRef;

import nl.inl.blacklab.index.complex.ComplexFieldUtil;
import org.apache.logging.log4j.LogManager;
import org.apache.logging.log4j.Logger;

public class LuceneUtil {

	static final Charset LUCENE_DEFAULT_CHARSET = Charset.forName("utf-8");
        private static final Logger logger = LogManager.getLogger(LuceneUtil.class);

	private LuceneUtil() {
	}

	/**
	 * Get all the terms in the index with low edit distance from the supplied term
	 * @param reader the index
	 * @param luceneName
	 *            the field to search in
	 * @param searchTerms
	 *            search terms
	 * @param maxEdits
	 *            maximum edit distance (Levenshtein algorithm) for matches
	 *            (i.e. lower is more similar)
	 * @return the set of terms in the index that are close to our search term
	 * @throws BooleanQuery.TooManyClauses
	 *             if the expansion resulted in too many terms
	 */
	public static Set<String> getMatchingTermsFromIndex(IndexReader reader, String luceneName,
			Collection<String> searchTerms, int maxEdits) {
		boolean doFuzzy = true;
		if (maxEdits == 0) {
			// Exact match; don't use fuzzy query (slow)
			Set<String> result = new HashSet<>();
			try {
				for (String term: searchTerms) {
					if (reader.docFreq(new Term(luceneName, term)) > 0)
						result.add(term);
				}
			} catch (IOException e) {
				throw new RuntimeException(e);
			}
			return result;
		}

		BooleanQuery.Builder bb = new BooleanQuery.Builder();
		for (String s: searchTerms) {
			FuzzyQuery fq = new FuzzyQuery(new Term(luceneName, s), maxEdits);
			bb.add(fq, Occur.SHOULD);
		}
		BooleanQuery q = bb.build();

		try {
			Query rewritten = q.rewrite(reader);
			WeightedTerm[] wts = QueryTermExtractor.getTerms(rewritten);
			Set<String> terms = new HashSet<>();
			for (WeightedTerm wt: wts) {
				if (doFuzzy || searchTerms.contains(wt.getTerm())) {
					terms.add(wt.getTerm());
				}
			}
			return terms;
		} catch (IOException e) {
			throw new RuntimeException(e);
		}
	}

	/**
	 * Parse a query in the Lucene query language format (QueryParser supplied with Lucene).
	 *
	 * @param luceneQuery the query string
	 * @param analyzer analyzer to use
	 * @param defaultField default search field
	 * @return the query
	 * @throws ParseException on syntax error
	 */
	public static Query parseLuceneQuery(String luceneQuery, Analyzer analyzer, String defaultField)
			throws ParseException {
		QueryParser qp = new QueryParser(defaultField, analyzer);
		return qp.parse(luceneQuery);
	}

	/**
	 * Get all words between the specified start and end positions from the term vector.
	 *
	 * NOTE: this may return an array of less than the size requested, if the document ends before
	 * the requested end position.
	 * @param reader the index
	 * @param doc
	 *            doc id
	 * @param luceneName
	 *            the index field from which to use the term vector
	 * @param start
	 *            start position (first word we want to request)
	 * @param end
	 *            end position (last word we want to request)
	 * @return the words found, in order
	 */
	public static String[] getWordsFromTermVector(IndexReader reader, int doc,
			String luceneName, int start, int end) {
		return getWordsFromTermVector(reader, doc, luceneName, start, end, false);
	}

	/**
	 * Get all words between the specified start and end positions from the term vector.
	 *
	 * NOTE: this may return an array of less than the size requested, if the document ends before
	 * the requested end position.
	 * @param reader the index
	 * @param doc
	 *            doc id
	 * @param luceneName
	 *            the index field from which to use the term vector
	 * @param start
	 *            start position (first word we want to request)
	 * @param end
	 *            end position (last word we want to request)
	 * @param partialOk
	 *   is it okay if we're missing words in the middle, or do we need them all?
	 *   (debug)
	 * @return the words found, in order
	 */
	public static String[] getWordsFromTermVector(IndexReader reader, int doc,
			String luceneName, int start, int end, boolean partialOk) {

		// Retrieve the term position vector of the contents of this document.
		// NOTE: might be faster to retrieve all term vectors at once

		try {
			org.apache.lucene.index.Terms terms = reader.getTermVector(doc, luceneName);
			if (terms == null) {
				throw new IllegalArgumentException("Field " + luceneName + " has no Terms");
			}
			if (!terms.hasPositions())
				throw new IllegalArgumentException("Field " + luceneName + " has no character postion information");
			// String[] docTerms = new String[(int) terms.size()];
			// final List<BytesRef> termsList = new ArrayList<BytesRef>();
			TermsEnum termsEnum = terms.iterator();

			// Verzamel concordantiewoorden uit term vector
			PostingsEnum docPosEnum = null;
			int numFound = 0;
			String[] concordanceWords = new String[end - start + 1];
			while (termsEnum.next() != null) {
				docPosEnum = termsEnum.postings(docPosEnum, PostingsEnum.POSITIONS);
				while (docPosEnum.nextDoc() != DocIdSetIterator.NO_MORE_DOCS) {
					// NOTE: .docId() will always return 0 in this case
					//if (docPosEnum.docID() != doc)
					//	throw new RuntimeException("Wrong doc id: " + docPosEnum.docID() + " (expected " + doc + ")");
					for (int i = 0; i < docPosEnum.freq(); i++)  {
						int position = docPosEnum.nextPosition();
						if (position == -1)
							throw new RuntimeException("Unexpected missing position (i=" + i + ", docPosEnum.freq() = " + docPosEnum.freq() + ")");
						if (position >= start && position <= end) {
							if (concordanceWords[position - start] == null)
								concordanceWords[position - start] = termsEnum.term().utf8ToString();
							else
								concordanceWords[position - start] += "|" + termsEnum.term().utf8ToString();
							numFound++;
						}
					}
					if (numFound == concordanceWords.length)
						return concordanceWords;
				}
			}

			if (numFound < concordanceWords.length && !partialOk) {
				// If we simply ran into the end of the document, that's okay;
				// but if words are missing in the middle, that's not.
				String[] partial = new String[numFound];
				for (int i = 0; i < numFound; i++) {
					partial[i] = concordanceWords[i];
					if (partial[i] == null) {
						throw new RuntimeException("Not all words found (" + numFound + " out of "
								+ concordanceWords.length
								+ "); missing words in the middle of concordance!");
					}
				}
				return partial;
			}
			return concordanceWords;
		} catch (Exception e) {
			throw ExUtil.wrapRuntimeException(e);
		}
	}

	/**
	 * Add term frequencies for a single document to a frequency map.
	 *
	 * @param reader the index
	 * @param doc doc id
	 * @param luceneName the index field from which to use the term vector
	 * @param freq where to add to the token frequencies
	 */
	public static void getFrequenciesFromTermVector(IndexReader reader, int doc,
			String luceneName, Map<String, Integer> freq) {
		try {
			org.apache.lucene.index.Terms terms = reader.getTermVector(doc, luceneName);
			if (terms == null) {
				throw new IllegalArgumentException("Field " + luceneName + " has no Terms");
			}
			TermsEnum termsEnum = terms.iterator();

			// Verzamel concordantiewoorden uit term vector
			PostingsEnum postingsEnum = null;
			while (termsEnum.next() != null) {
				postingsEnum = termsEnum.postings(postingsEnum, PostingsEnum.FREQS);
				String term = termsEnum.term().utf8ToString();
				Integer n = freq.get(term);
				if (n == null) {
					n = 0;
				}
				while (postingsEnum.nextDoc() != DocIdSetIterator.NO_MORE_DOCS) {
					n += termsEnum.docFreq();
				}
				freq.put(term, n);
			}
		} catch (Exception e) {
			throw ExUtil.wrapRuntimeException(e);
		}
	}

	/**
	 * Return the list of terms that occur in a field.
	 * @param index the index
	 * @param fieldName the field
	 * @return the matching terms
	 */
	public static List<String> getFieldTerms(IndexReader index, String fieldName) {
		return findTermsByPrefix(index, fieldName, null, true, -1);
	}

	/**
	 * Return the list of terms that occur in a field.
	 * @param index the index
	 * @param fieldName the field
	 * @param maxResults maximum number to return (or -1 for no limit)
	 * @return the matching terms
	 */
	public static List<String> getFieldTerms(IndexReader index, String fieldName, int maxResults) {
		return findTermsByPrefix(index, fieldName, null, true, maxResults);
	}

	/**
	 * Find terms in the index based on a prefix. Useful for autocomplete. NOTE: no limit on the number of results!
	 * @param index the index
	 * @param fieldName the field
	 * @param prefix the prefix we're looking for
	 * @param sensitive match case-sensitively or not?
	 * @return the matching terms
	 */
	public static List<String> findTermsByPrefix(IndexReader index, String fieldName,
			String prefix, boolean sensitive) {
		return findTermsByPrefix(index, fieldName, prefix, sensitive, -1);
	}

	/**
	 * Find terms in the index based on a prefix. Useful for autocomplete.
	 * @param index the index
	 * @param fieldName the field
	 * @param prefix the prefix we're looking for (null or empty string for all terms)
	 * @param sensitive match case-sensitively or not?
	 * @param maxResults max. number of results to return (or -1 for all)
	 * @return the matching terms
	 */
	public static List<String> findTermsByPrefix(IndexReader index, String fieldName,
			String prefix, boolean sensitive, int maxResults) {
		boolean allTerms = prefix == null || prefix.length() == 0;
		if (allTerms) {
			prefix = "";
			sensitive = true; // don't do unnecessary work in this case
		}
		try {
			if (!sensitive)
				prefix = StringUtil.stripAccents(prefix).toLowerCase();
			List<String> results = new ArrayList<>();
			for (LeafReaderContext leafReader: index.leaves()) {
				Terms terms = leafReader.reader().terms(fieldName);
<<<<<<< HEAD
                                if (terms == null) {
                                    logger.warn("no terms for field " + fieldName + " in leafReader, skipping");
                                    continue;
                                }
=======
				if (terms == null) {
				    // if this LeafReader doesn't include this field, just skip it
				    continue;
				}
>>>>>>> 0a2e9e66
				TermsEnum termsEnum = terms.iterator();
				BytesRef brPrefix = new BytesRef(prefix.getBytes(LUCENE_DEFAULT_CHARSET));
				termsEnum.seekCeil(brPrefix); // find the prefix in the terms list
				while (maxResults < 0 || results.size() < maxResults) {
					BytesRef term = termsEnum.next();
					if (term == null)
						break;
					String termText = term.utf8ToString();
					String optDesensitized = termText;
					if (!sensitive)
						optDesensitized = StringUtil.stripAccents(termText).toLowerCase();
					if (!allTerms && !optDesensitized.substring(0, prefix.length()).equalsIgnoreCase(prefix)) {
						// Doesn't match prefix or different field; no more matches
						break;
					}
					// Match, add term
					results.add(termText);
				}
			}
			return results;
		} catch (IOException e) {
			throw new RuntimeException(e);
		}
	}

	public static Map<String, Integer> termFrequencies(IndexSearcher indexSearcher, Query documentFilterQuery, String fieldName, String propName, String altName) {
		try {
			String luceneField = ComplexFieldUtil.propertyField(fieldName, propName, altName);
			Weight weight = indexSearcher.createNormalizedWeight(documentFilterQuery, false);
			Map<String, Integer> freq = new HashMap<>();
			IndexReader indexReader = indexSearcher.getIndexReader();
			for (LeafReaderContext arc: indexReader.leaves()) {
				if (weight == null)
					throw new RuntimeException("weight == null");
				if (arc == null)
					throw new RuntimeException("arc == null");
				if (arc.reader() == null)
					throw new RuntimeException("arc.reader() == null");
				Scorer scorer = weight.scorer(arc);
				if (scorer != null) {
					DocIdSetIterator it = scorer.iterator();
					while (it.nextDoc() != DocIdSetIterator.NO_MORE_DOCS) {
						getFrequenciesFromTermVector(indexReader, it.docID() + arc.docBase, luceneField, freq);
					}
				}
			}
			return freq;
		} catch (IOException e) {
			throw ExUtil.wrapRuntimeException(e);
		}
	}

	public static IndexWriterConfig getIndexWriterConfig(Analyzer analyzer, boolean create) {
		IndexWriterConfig config = new IndexWriterConfig(analyzer);
		config.setOpenMode(create ? OpenMode.CREATE : OpenMode.CREATE_OR_APPEND);
		config.setRAMBufferSizeMB(150); // faster indexing

		// Set merge factor (if using LogMergePolicy, which is the default up to version LUCENE_32,
		// so yes)
		MergePolicy mp = config.getMergePolicy();
		if (mp instanceof LogMergePolicy) {
			((LogMergePolicy) mp).setMergeFactor(40); // faster indexing
		}
		return config;
	}

	public static long getSumTotalTermFreq(IndexReader reader, String luceneField) {
		long totalTerms = 0;
		try {
			for (LeafReaderContext ctx: reader.leaves()) {
				Terms terms = ctx.reader().terms(luceneField);
                if (terms == null) {
                    // if this LeafReader doesn't include this field, just skip it
                    continue;
                }
//				if (terms == null)
//					throw new RuntimeException("Field " + luceneField + " does not exist!");
				totalTerms += terms.getSumTotalTermFreq();
			}
			return totalTerms;
		} catch (IOException e) {
			throw new RuntimeException(e);
		}
	}

	/**
	 * Enumerate all the terms in the given Lucene field, collecting all the subproperty
	 * names and values. Usually used for part of speech, where all the features are stored
	 * as separate subproperties.
	 *
	 * @param index our index
	 * @param fieldName field in the Lucene index to enumerate terms from
	 * @return subproperties and their values
	 */
	public static Map<String, Set<String>> getSubprops(IndexReader index, String fieldName) {
		Map<String, Set<String>> results = new TreeMap<>();
		try {
			for (LeafReaderContext leafReader: index.leaves()) {
				Terms terms = leafReader.reader().terms(fieldName);
                if (terms == null) {
                    // if this LeafReader doesn't include this field, just skip it
                    continue;
                }
				TermsEnum termsEnum = terms.iterator();
				while (true) {
					BytesRef term = termsEnum.next();
					if (term == null)
						break;
					String termText = term.utf8ToString();
					if (termText.contains(ComplexFieldUtil.SUBPROPERTY_SEPARATOR)) {
						termText = StringUtil.stripAccents(termText).toLowerCase();
						String[] parts = termText.split(ComplexFieldUtil.SUBPROPERTY_SEPARATOR);
						String subpropName = parts[1];
						Set<String> resultList = results.get(subpropName);
						if (resultList == null) {
							resultList = new TreeSet<>();
							results.put(subpropName, resultList);
						}
						String subpropValue = parts[2];
						resultList.add(subpropValue);
					}
				}
			}
			return results;
		} catch (IOException e) {
			throw new RuntimeException(e);
		}
	}
}<|MERGE_RESOLUTION|>--- conflicted
+++ resolved
@@ -313,17 +313,10 @@
 			List<String> results = new ArrayList<>();
 			for (LeafReaderContext leafReader: index.leaves()) {
 				Terms terms = leafReader.reader().terms(fieldName);
-<<<<<<< HEAD
-                                if (terms == null) {
-                                    logger.warn("no terms for field " + fieldName + " in leafReader, skipping");
-                                    continue;
-                                }
-=======
-				if (terms == null) {
-				    // if this LeafReader doesn't include this field, just skip it
-				    continue;
-				}
->>>>>>> 0a2e9e66
+        if (terms == null) {
+            logger.warn("no terms for field " + fieldName + " in leafReader, skipping");
+            continue;
+        }
 				TermsEnum termsEnum = terms.iterator();
 				BytesRef brPrefix = new BytesRef(prefix.getBytes(LUCENE_DEFAULT_CHARSET));
 				termsEnum.seekCeil(brPrefix); // find the prefix in the terms list
