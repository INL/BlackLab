--- conflicted
+++ resolved
@@ -43,11 +43,6 @@
  */
 public class DocIndexerXPath extends DocIndexerConfig {
     
-<<<<<<< HEAD
-    private static final Logger logger = LogManager.getLogger(DocIndexerXPath.class);
-
-=======
->>>>>>> d4fa88da
     private static enum FragmentPosition {
         BEFORE_OPEN_TAG,
         AFTER_OPEN_TAG,
@@ -133,16 +128,10 @@
     }
 
     /** Map from XPath expression to compiled XPath. */
-<<<<<<< HEAD
-    private Map<String, AutoPilot> compiledXPaths = new HashMap<>(); // TODO private ??
-
-    /** Map from XPath expression to compiled XPath. */
-=======
     private Map<String, AutoPilot> compiledXPaths = new HashMap<>();
 
     /** AutoPilots that are currently being used. We need to keep track of this
         to be able to re-add them to compiledXpath with the correct XPath expression later. */
->>>>>>> d4fa88da
     private Map<AutoPilot, String> autoPilotsInUse = new HashMap<>();
 
     /**
