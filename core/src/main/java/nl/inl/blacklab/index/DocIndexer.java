--- conflicted
+++ resolved
@@ -24,12 +24,9 @@
 import java.io.InputStreamReader;
 import java.io.Reader;
 import java.nio.charset.Charset;
-<<<<<<< HEAD
+import java.nio.charset.StandardCharsets;
 import java.util.ArrayList;
 import java.util.Arrays;
-=======
-import java.nio.charset.StandardCharsets;
->>>>>>> a070561b
 import java.util.Collection;
 import java.util.HashMap;
 import java.util.HashSet;
@@ -68,7 +65,7 @@
 public abstract class DocIndexer implements AutoCloseable {
 
     protected static final Logger logger = LogManager.getLogger(DocIndexer.class);
-    
+
     public static final int MAX_DOCVALUES_LENGTH = Short.MAX_VALUE - 100; // really - 1, but let's be extra safe
 
     protected DocWriter docWriter;
@@ -479,30 +476,25 @@
         }
 
         if (type != FieldType.NUMERIC) {
-<<<<<<< HEAD
             for (String value : values) {
                 currentLuceneDoc.add(new Field(name, value, luceneTypeFromIndexMetadataType(type)));
-                currentLuceneDoc.add(new SortedSetDocValuesField(name, new BytesRef(value))); // docvalues for efficient sorting/grouping
-            }
-=======
-            currentLuceneDoc.add(new Field(name, value, luceneTypeFromIndexMetadataType(type)));
-            // If a value is too long (more than 32K), just truncate it a bit.
-            // This should be very rare and would generally only affect sorting/grouping, if anything. 
-            if (value.length() > MAX_DOCVALUES_LENGTH / 6) { // only when it might be too large...
-                // While it's really too large
-                byte[] utf8 = value.getBytes(StandardCharsets.UTF_8);
-                while (utf8.length > MAX_DOCVALUES_LENGTH) {
-                    // assume all characters take two bytes, truncate and try again
-                    int overshoot = utf8.length - MAX_DOCVALUES_LENGTH;
-                    int truncateAt = value.length() - 2 * overshoot;
-                    if (truncateAt < 1)
-                        truncateAt = 1;
-                    value = value.substring(0, truncateAt);
-                    utf8 = value.getBytes(StandardCharsets.UTF_8);
+                // If a value is too long (more than 32K), just truncate it a bit.
+                // This should be very rare and would generally only affect sorting/grouping, if anything.
+                if (value.length() > MAX_DOCVALUES_LENGTH / 6) { // only when it might be too large...
+                    // While it's really too large
+                    byte[] utf8 = value.getBytes(StandardCharsets.UTF_8);
+                    while (utf8.length > MAX_DOCVALUES_LENGTH) {
+                        // assume all characters take two bytes, truncate and try again
+                        int overshoot = utf8.length - MAX_DOCVALUES_LENGTH;
+                        int truncateAt = value.length() - 2 * overshoot;
+                        if (truncateAt < 1)
+                            truncateAt = 1;
+                        value = value.substring(0, truncateAt);
+                        utf8 = value.getBytes(StandardCharsets.UTF_8);
+                    }
+                    currentLuceneDoc.add(new SortedSetDocValuesField(name, new BytesRef(value))); // docvalues for efficient sorting/grouping
                 }
             }
-            currentLuceneDoc.add(new SortedDocValuesField(name, new BytesRef(value))); // docvalues for efficient sorting/grouping
->>>>>>> a070561b
         }
         if (type == FieldType.NUMERIC || numericFields.contains(name)) {
             String numFieldName = name;
@@ -524,7 +516,6 @@
                 IntField nf = new IntField(numFieldName, n, Store.YES);
                 currentLuceneDoc.add(nf);
                 currentLuceneDoc.add(new NumericDocValuesField(numFieldName, n)); // docvalues for efficient sorting/grouping
-
             }
         }
     }
