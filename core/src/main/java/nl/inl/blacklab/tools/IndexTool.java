/*******************************************************************************
 * Copyright (c) 2010, 2012 Institute for Dutch Lexicology
 *
 * Licensed under the Apache License, Version 2.0 (the "License");
 * you may not use this file except in compliance with the License.
 * You may obtain a copy of the License at
 *
 *     http://www.apache.org/licenses/LICENSE-2.0
 *
 * Unless required by applicable law or agreed to in writing, software
 * distributed under the License is distributed on an "AS IS" BASIS,
 * WITHOUT WARRANTIES OR CONDITIONS OF ANY KIND, either express or implied.
 * See the License for the specific language governing permissions and
 * limitations under the License.
 *******************************************************************************/
package nl.inl.blacklab.tools;

import java.io.BufferedReader;
import java.io.File;
import java.io.FileInputStream;
import java.io.InputStreamReader;
import java.io.Reader;
import java.util.ArrayList;
import java.util.Arrays;
import java.util.HashSet;
import java.util.List;
import java.util.Map;
import java.util.Optional;
import java.util.Properties;
import java.util.Set;
import java.util.TreeMap;

import org.apache.commons.text.WordUtils;
import org.apache.lucene.queryparser.classic.ParseException;

import nl.inl.blacklab.exceptions.BlackLabRuntimeException;
import nl.inl.blacklab.exceptions.DocumentFormatNotFound;
import nl.inl.blacklab.exceptions.ErrorOpeningIndex;
import nl.inl.blacklab.index.DocIndexerFactory.Format;
import nl.inl.blacklab.index.DocumentFormats;
import nl.inl.blacklab.index.Indexer;
import nl.inl.blacklab.search.BlackLab;
import nl.inl.blacklab.search.BlackLabIndexWriter;
import nl.inl.blacklab.search.indexmetadata.MetadataFields;
import nl.inl.blacklab.search.indexmetadata.MetadataFieldsWriter;
import nl.inl.util.FileUtil;
import nl.inl.util.LogUtil;
import nl.inl.util.LuceneUtil;

/**
 * The indexer class and main program for the ANW corpus.
 */
public class IndexTool {

    static Map<String, String> indexerParam = new TreeMap<>();

    public static void main(String[] args) throws ErrorOpeningIndex, ParseException {
        BlackLab.setConfigFromFile(); // read blacklab.yaml if exists and set config from that
        
        // If the current directory contains indexer.properties, read it
        File propFile = new File(".", "indexer.properties");
        if (propFile.canRead())
            readParametersFromPropertiesFile(propFile);

        // Parse command line
        int maxDocsToIndex = 0;
        File indexDir = null, inputDir = null;
        String glob = "*";
        String docFormat = null;
        boolean createNewIndex = false;
        String command = "";
        Set<String> commands = new HashSet<>(Arrays.asList("add", "create", "delete"));
        boolean addingFiles = true;
        String deleteQuery = null;
        int numberOfThreadsToUse = BlackLab.config().getIndexing().getNumberOfThreads();
        List<File> linkedFileDirs = new ArrayList<>();
        for (int i = 0; i < args.length; i++) {
            String arg = args[i].trim();
            if (arg.startsWith("---")) {
                String name = arg.substring(3);
                if (i + 1 == args.length) {
                    System.err.println("Passing parameter to indexer: argument needed!");
                    usage();
                    return;
                }
                i++;
                String value = args[i];
                indexerParam.put(name, value);
            } else if (arg.startsWith("--")) {
                String name = arg.substring(2);
                switch (name) {
                case "threads":
                    if (i + 1 < args.length && !args[i + 1].startsWith("--")) {
                        try {
                            numberOfThreadsToUse = Integer.parseInt(args[i + 1]);
                            i++;
                        } catch (NumberFormatException e) {
                            numberOfThreadsToUse = 2;
                        }
                    } else
                        numberOfThreadsToUse = 2;
                    break;
                case "nothreads":
                    numberOfThreadsToUse = 1;
                    break;
                case "linked-file-dir":
                    if (i + 1 == args.length) {
                        System.err.println("--linked-file-dir option needs argument");
                        usage();
                        return;
                    }
                    linkedFileDirs.add(new File(args[i + 1]));
                    i++;
                    break;
                case "maxdocs":
                    if (i + 1 == args.length) {
                        System.err.println("--maxdocs option needs argument");
                        usage();
                        return;
                    }
                    try {
                        maxDocsToIndex = Integer.parseInt(args[i + 1]);
                        i++;
                    } catch (NumberFormatException e) {
                        System.err.println("--maxdocs option needs integer argument");
                        usage();
                        return;
                    }
                    break;
                case "create":
                    System.err.println("Option --create is deprecated; use create command (--help for details)");
                    createNewIndex = true;
                    break;
                case "indexparam":
                    if (i + 1 == args.length) {
                        System.err.println("--indexparam option needs argument");
                        usage();
                        return;
                    }
                    propFile = new File(args[i + 1]);
                    if (!propFile.canRead()) {
                        System.err.println("Cannot read " + propFile);
                        usage();
                        return;
                    }
                    readParametersFromPropertiesFile(propFile);
                    i++;
                    break;
                case "help":
                    usage();
                    return;
                default: {
                    System.err.println("Unknown option --" + name);
                    usage();
                    return;
                }
                }
            } else {
                if (command.length() == 0 && commands.contains(arg)) {
                    command = arg;
                    addingFiles = command.equals("add") || command.equals("create");
                } else if (indexDir == null) {
                    indexDir = new File(arg);
                } else if (addingFiles && inputDir == null) {
                    if (arg.startsWith("\"") && arg.endsWith("\"")) {
                        // Trim off extra quotes needed to pass file glob to
                        // Windows JVM.
                        arg = arg.substring(1, arg.length() - 1);
                    }
                    if (arg.contains("*") || arg.contains("?") || new File(arg).isFile()) {
                        // Contains file glob. Separate the two components.
                        int n = arg.lastIndexOf('/', arg.length() - 2);
                        if (n < 0)
                            n = arg.lastIndexOf('\\', arg.length() - 2);
                        if (n < 0) {
                            glob = arg;
                            inputDir = new File(".");
                        } else {
                            glob = arg.substring(n + 1);
                            inputDir = new File(arg.substring(0, n));
                        }
                    } else {
                        inputDir = new File(arg);
                    }
                } else if (addingFiles && docFormat == null) {
                    docFormat = arg;
                } else if (command.equals("delete") && deleteQuery == null) {
                    deleteQuery = arg;
                } else {
                    System.err.println("Too many arguments!");
                    usage();
                    return;
                }
            }
        }
        if (indexDir == null) {
            System.err.println("No index dir given.");
            usage();
            return;
        }

        // Check the command
        if (command.length() == 0) {
            System.err.println("No command specified; specify 'create' or 'add'. (--help for details)");
            usage();
            return;
            //System.err.println("No command specified; assuming \"add\" (--help for details)");
            //command = "add";
        }
        if (command.equals("delete")) {
            commandDelete(indexDir, deleteQuery);
            return;
        }
        if (command.equals("create"))
            createNewIndex = true;

        // We're adding files. Do we have an input dir/file and file format name?
        if (inputDir == null) {
            System.err.println("No input dir given.");
            usage();
            return;
        }

        // Init log4j
        LogUtil.setupBasicLoggingConfig();

        File indexDirParent = indexDir.getAbsoluteFile().getParentFile();
        File inputDirParent = inputDir.getAbsoluteFile().getParentFile();
        List<File> dirs = new ArrayList<>(Arrays.asList(new File("."), inputDir, indexDir));
        if (inputDirParent != null)
            dirs.add(2, inputDirParent);
        if (indexDirParent != null && !dirs.contains(indexDirParent))
            dirs.add(indexDirParent);
        propFile = FileUtil.findFile(dirs, "indexer", Arrays.asList("properties"));
        if (propFile != null && propFile.canRead())
            readParametersFromPropertiesFile(propFile);

        File indexTemplateFile = null;
        if (createNewIndex) {
            indexTemplateFile = FileUtil.findFile(dirs, "indextemplate", Arrays.asList("json", "yaml", "yml"));
        }

        String op = createNewIndex ? "Creating new" : "Appending to";
        String strGlob = File.separator;
        if (glob != null && glob.length() > 0 && !glob.equals("*")) {
            strGlob += glob;
        }
        System.out.println(op + " index in " + indexDir + File.separator + " from " + inputDir + strGlob +
                (docFormat != null ? " (using format " + docFormat + ")" : "(using autodetected format)"));
        if (!indexerParam.isEmpty()) {
            System.out.println("Indexer parameters:");
            for (Map.Entry<String, String> e : indexerParam.entrySet()) {
                System.out.println("  " + e.getKey() + ": " + e.getValue());
            }
        }

        // Make sure BlackLab can find our format configuration files
        // (by default, it will already look in $BLACKLAB_CONFIG_DIR/formats, $HOME/.blacklab/formats
        //  and /etc/blacklab/formats, but we also want it to look in the current dir, the input dir,
        //  and the parent(s) of the input and index dirs)
        File currentWorkingDir = new File(System.getProperty("user.dir"));
        List<File> formatDirs = new ArrayList<>(Arrays.asList(currentWorkingDir, inputDirParent, inputDir));
        if (!formatDirs.contains(indexDirParent))
            formatDirs.add(indexDirParent);

        DocumentFormats.registerFormatsInDirectories(formatDirs);

        if (docFormat == null) {
            System.err.println("No document format given; trying to detect it from the index...");
        } else if (docFormat.equals("teip4")) {
            System.err.println("'teip4' is deprecated, use 'tei' for either TEI P4 or P5.");
            docFormat = "tei";
        }

        // Create the indexer and index the files
        if (!createNewIndex || indexTemplateFile == null || !indexTemplateFile.canRead()) {
            indexTemplateFile = null;
        }
        Indexer indexer;
        try {
            indexer = Indexer.openIndex(indexDir, createNewIndex, docFormat, indexTemplateFile);
            indexer.setNumberOfThreadsToUse(numberOfThreadsToUse);
        } catch (DocumentFormatNotFound e1) {
            System.err.println(e1.getMessage());
            System.err.println("Please specify a correct format on the command line.");
            usage();
            return;
        }
        if (createNewIndex)
            indexer.indexWriter().metadata().setDocumentFormat(docFormat);
        indexer.setIndexerParam(indexerParam);
        if (maxDocsToIndex > 0)
            indexer.setMaxNumberOfDocsToIndex(maxDocsToIndex);
        indexer.setLinkedFileDirs(linkedFileDirs);
        try {
            if (glob.contains("*") || glob.contains("?")) {
                // Real wildcard glob
                indexer.index(inputDir, Optional.of(glob));
            } else {
                // Single file.
<<<<<<< HEAD
                indexer.index(new File(inputDir, glob));
=======
                indexer.index(new File(inputDir, glob), "*");
                
                MetadataFieldsWriter mf = indexer.indexWriter().metadata().metadataFields();
                mf.setSpecialField(MetadataFields.PID, "filename");

>>>>>>> 69faecd5
            }
        } catch (Exception e) {
            System.err.println(
                    "An error occurred, aborting indexing (changes will be rolled back). Error details follow.");
            e.printStackTrace();
            indexer.rollback();
        } finally {
            // Close the index.
            indexer.close();
        }
    }

    private static void readParametersFromPropertiesFile(File propFile) {
        Properties p = readPropertiesFromFile(propFile);
        for (Map.Entry<Object, Object> e : p.entrySet()) {
            indexerParam.put(e.getKey().toString(), e.getValue().toString());
        }
    }

    private static void commandDelete(File indexDir, String deleteQuery) throws ErrorOpeningIndex, ParseException {
        if (deleteQuery == null) {
            System.err.println("No delete query given.");
            usage();
            return;
        }
        try (BlackLabIndexWriter indexWriter = BlackLab.openForWriting(indexDir, false)) {
            System.out.println("Doing delete: " + deleteQuery);
            indexWriter.delete(LuceneUtil.parseLuceneQuery(deleteQuery, indexWriter.analyzer(), "nonExistentDefaultField"));
        }
    }

    private static void usage() {
        System.err.flush();
        System.out.flush();
        System.out
                .println("Usage:\n"
                        + "  IndexTool {add|create} [options] <indexdir> <inputdir> <format>\n"
                        + "  IndexTool delete <indexdir> <filterQuery>\n"
                        + "\n"
                        + "Options:\n"
                        + "  --maxdocs <n>          Stop after indexing <n> documents\n"
                        + "  --linked-file-dir <d>  Look in directory <d> for linked (e.g. metadata) files\n"
                        + "  --nothreads            Disable multithreaded indexing (enabled by default)\n"
                        + "\n"
                        + "Deprecated options (not needed anymore with .yaml format configs):\n"
                        + "  --indexparam <file>    Read properties file with parameters for DocIndexer\n"
                        + "                         (NOTE: even without this option, if the current\n"
                        + "                         directory, the input or index directory (or its parent)\n"
                        + "                         contain a file named indexer.properties, these are passed\n"
                        + "                         to the indexer)\n"
                        + "  ---<name> <value>      Pass parameter to DocIndexer class\n"
                        + "  ---meta-<name> <value> Add an extra metadata field to documents indexed.\n"
                        + "                         You can also add a property named meta-<name> to your\n"
                        + "                         indexer.properties file. This field is stored untokenized.\n"
                        + "\n"
                        + "Available input format configurations:");
        for (Format format : DocumentFormats.getFormats()) {
            String name = format.getId();
            String displayName = format.getDisplayName();
            String desc = format.getDescription();
            String url = format.getHelpUrl();
            if (!url.isEmpty())
                url = "\n      (see " + url + ")";
            if (displayName.length() > 0)
                displayName = " (" + displayName + ")";
            if (desc.length() > 0) {
                desc = "\n      " + WordUtils.wrap(desc, 75, "\n      ", false);
            }
            System.out.println("  " + name + displayName + desc + url);
        }
    }

    /**
     * Read Properties from the specified file
     *
     * @param file the file to read
     * @return the Properties read
     */
    public static Properties readPropertiesFromFile(File file) {
        try {
            if (!file.isFile()) {
                throw new IllegalArgumentException("Annotation file " + file.getCanonicalPath()
                        + " does not exist or is not a regular file!");
            }

            try (Reader in = new BufferedReader(new InputStreamReader(new FileInputStream(file), "iso-8859-1"))) {
                Properties properties = new Properties();
                properties.load(in);
                return properties;
            }
        } catch (Exception e) {
            throw BlackLabRuntimeException.wrap(e);
        }
    }
}<|MERGE_RESOLUTION|>--- conflicted
+++ resolved
@@ -298,15 +298,11 @@
                 indexer.index(inputDir, Optional.of(glob));
             } else {
                 // Single file.
-<<<<<<< HEAD
                 indexer.index(new File(inputDir, glob));
-=======
-                indexer.index(new File(inputDir, glob), "*");
                 
                 MetadataFieldsWriter mf = indexer.indexWriter().metadata().metadataFields();
                 mf.setSpecialField(MetadataFields.PID, "filename");
 
->>>>>>> 69faecd5
             }
         } catch (Exception e) {
             System.err.println(
